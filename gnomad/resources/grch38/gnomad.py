# noqa: D100

<<<<<<< HEAD
import json
=======
>>>>>>> d1eecef6
import logging
from typing import Optional, Union

import hail as hl

from gnomad.resources.resource_utils import (
    DataException,
    GnomadPublicMatrixTableResource,
    GnomadPublicTableResource,
    VersionedMatrixTableResource,
    VersionedTableResource,
)
from gnomad.sample_qc.ancestry import POP_NAMES
<<<<<<< HEAD
from gnomad.utils.annotations import (
    add_gks_va,
    add_gks_vrs,
    get_gks,
    gks_compute_seqloc_digest,
)
=======
from gnomad.utils.annotations import add_gks_va, add_gks_vrs
>>>>>>> d1eecef6

logging.basicConfig(
    format="%(asctime)s (%(name)s %(lineno)s): %(message)s",
    datefmt="%m/%d/%Y %I:%M:%S %p",
)
logger = logging.getLogger(__name__)
logger.setLevel(logging.INFO)

CURRENT_EXOME_RELEASE = ""
CURRENT_GENOME_RELEASE = "3.1.2"
CURRENT_GENOME_COVERAGE_RELEASE = "3.0.1"
EXOME_RELEASES = []
GENOME_RELEASES = ["3.0", "3.1", "3.1.1", "3.1.2"]
GENOME_COVERAGE_RELEASES = GENOME_RELEASES + ["3.0.1"]
DATA_TYPES = ["genomes"]
MAJOR_RELEASES = ["v3", "v4"]
CURRENT_MAJOR_RELEASE = MAJOR_RELEASES[-1]


GENOME_POPS = ["AFR", "AMI", "AMR", "ASJ", "EAS", "FIN", "NFE", "SAS", "OTH"]
SUBSETS = {
    "v3": [
        "non_v2",
        "non_topmed",
        "non_cancer",
        "controls_and_biobanks",
        "non_neuro",
        "tgp",
        "hgdp",
    ],
    "v4": ["ukb", "non_ukb", "non_topmed"],
}
"""
Order to sort subgroupings during VCF export by version.

Ensures that INFO labels in VCF are in desired order (e.g., tgp_raw_AC_esn_XX).
"""

GROUPS = ["adj", "raw"]
"""
Group names used to generate labels for high quality genotypes and all raw genotypes.

Used in VCF export.
"""

SEXES = ["XX", "XY"]
"""
Sample sexes used in VCF export.

Used to stratify frequency annotations (AC, AN, AF) for each sex.
"""

POPS = {
    "v3": ["afr", "ami", "amr", "asj", "eas", "fin", "nfe", "oth", "sas", "mid"],
    "v4": [
        "afr",
        "amr",
        "asj",
        "eas",
        "fin",
        "mid",
        "nfe",
        "remaining",
        "sas",
    ],
}
"""
Global ancestry groups in gnomAD by version.
"""

COHORTS_WITH_POP_STORED_AS_SUBPOP = ["tgp", "hgdp"]
"""
Subsets in gnomAD v3.1 that are broken down by their known subpops instead of global pops in the frequency struct.
"""

TGP_POPS = [
    "esn",
    "pur",
    "pjl",
    "clm",
    "jpt",
    "chb",
    "stu",
    "itu",
    "tsi",
    "mxl",
    "ceu",
    "msl",
    "yri",
    "beb",
    "fin",
    "khv",
    "cdx",
    "lwk",
    "acb",
    "asw",
    "ibs",
    "gbr",
    "pel",
    "gih",
    "chs",
    "gwd",
]
"""
1000 Genomes Project (1KG/TGP) subpops.
"""

HGDP_POPS = [
    "japanese",
    "papuan",
    "adygei",
    "orcadian",
    "biakapygmy",
    "yakut",
    "han",
    "uygur",
    "miaozu",
    "mongola",
    "balochi",
    "bedouin",
    "russian",
    "daur",
    "pima",
    "hezhen",
    "sindhi",
    "yizu",
    "oroqen",
    "san",
    "tuscan",
    "tu",
    "palestinian",
    "tujia",
    "druze",
    "pathan",
    "basque",
    "makrani",
    "italian",
    "naxi",
    "karitiana",
    "sardinian",
    "mbutipygmy",
    "mozabite",
    "yoruba",
    "lahu",
    "dai",
    "cambodian",
    "melanesian",
    "french",
    "brahui",
    "hazara",
    "bantusafrica",
    "surui",
    "mandenka",
    "kalash",
    "xibo",
    "colombian",
    "bantukenya",
    "she",
    "burusho",
    "maya",
]
"""
Human Genome Diversity Project (HGDP) subpops.
"""

TGP_POP_NAMES = {
    "chb": "Han Chinese",
    "jpt": "Japanese",
    "chs": "Southern Han Chinese",
    "cdx": "Chinese Dai",
    "khv": "Kinh",
    "ceu": "Utah Residents (European Ancestry)",
    "tsi": "Toscani",
    "fin": "Finnish",
    "gbr": "British",
    "ibs": "Iberian",
    "yri": "Yoruba",
    "lwk": "Luhya",
    "gwd": "Gambian",
    "msl": "Mende",
    "esn": "Esan",
    "asw": "African-American",
    "acb": "African Caribbean",
    "mxl": "Mexican-American",
    "pur": "Puerto Rican",
    "clm": "Colombian",
    "pel": "Peruvian",
    "gih": "Gujarati",
    "pjl": "Punjabi",
    "beb": "Bengali",
    "stu": "Sri Lankan Tamil",
    "itu": "Indian Telugu",
}
"""
1000 Genomes Project (1KG/TGP) pop label map.
"""

POPS_STORED_AS_SUBPOPS = TGP_POPS + HGDP_POPS
POPS_TO_REMOVE_FOR_POPMAX = {"asj", "fin", "oth", "ami", "mid", "remaining"}
"""
Populations that are removed before popmax calculations.
"""

DOWNSAMPLINGS = {
    "v3": [
        10,
        20,
        50,
        100,
        200,
        500,
        1000,
        2000,
        5000,
        10000,
        15000,
        20000,
        25000,
        30000,
        40000,
        50000,
        60000,
        70000,
        75000,
        80000,
        85000,
        90000,
        95000,
        100000,
        110000,
        120000,
    ],
    "v4": [
        10,
        100,
        500,
        1000,
        2000,
        5000,
        10000,
        20000,
        50000,
        100000,
        200000,
        500000,
    ],
}
"""
List of the downsampling numbers to use for frequency calculations by version.
"""

gnomad_syndip = VersionedMatrixTableResource(
    default_version="3.0",
    versions={
        "3.0": GnomadPublicMatrixTableResource(
            path="gs://gnomad-public-requester-pays/truth-sets/hail-0.2/gnomad_v3_syndip.b38.mt"
        )
    },
)

na12878 = VersionedMatrixTableResource(
    default_version="3.0",
    versions={
        "3.0": GnomadPublicMatrixTableResource(
            path="gs://gnomad-public-requester-pays/truth-sets/hail-0.2/gnomad_v3_na12878.mt"
        )
    },
)


def get_coverage_ht(
    coverage_ht: Union[str, hl.Table], data_type: str, coverage_version: str
):
    """
    Load a coverage hail table if needed.

    If coverage_ht is 'auto', loads the default coverage table for the
    data_type and coverage_version. If it's already a hail table, return it.
    Otherwise return None.

    :param coverage_ht: a hail table, or 'auto' (otherwise return None).
    :param data_type: a gnomad dataset type, as in 'genomes' or 'exomes'
    :param coverage_version: gnomad release version the coverage table is built on
    :return: hail table with coverage info, or None
    """
    if coverage_ht == "auto":
        return hl.read_table(coverage(data_type).versions[coverage_version].path)
    elif isinstance(coverage_ht, hl.Table):
        return coverage_ht
    else:
        return None


def _public_release_ht_path(data_type: str, version: str) -> str:
    """
    Get public release table path.

    :param data_type: One of "exomes" or "genomes"
    :param version: One of the release versions of gnomAD on GRCh38
    :return: Path to release Table
    """
    version_prefix = "r" if version.startswith("3.0") else "v"
    return f"gs://gnomad-public-requester-pays/release/{version}/ht/{data_type}/gnomad.{data_type}.{version_prefix}{version}.sites.ht"


def _public_coverage_ht_path(data_type: str, version: str) -> str:
    """
    Get public coverage hail table.

    :param data_type: One of "exomes" or "genomes"
    :param version: One of the release versions of gnomAD on GRCh38
    :return: path to coverage Table
    """
    version_prefix = "r" if version.startswith("3.0") else "v"
    return f"gs://gnomad-public-requester-pays/release/{version}/coverage/{data_type}/gnomad.{data_type}.{version_prefix}{version}.coverage.ht"


def public_release(data_type: str) -> VersionedTableResource:
    """
    Retrieve publicly released versioned table resource.

    :param data_type: One of "exomes" or "genomes"
    :return: Release Table
    """
    if data_type not in DATA_TYPES:
        raise DataException(
            f"{data_type} not in {DATA_TYPES}, please select a data type from"
            f" {DATA_TYPES}"
        )

    if data_type == "exomes":
        current_release = CURRENT_EXOME_RELEASE
        releases = EXOME_RELEASES
    else:
        current_release = CURRENT_GENOME_RELEASE
        releases = GENOME_RELEASES

    return VersionedTableResource(
        current_release,
        {
            release: GnomadPublicTableResource(
                path=_public_release_ht_path(data_type, release)
            )
            for release in releases
        },
    )


def coverage(data_type: str) -> VersionedTableResource:
    """
    Retrieve gnomAD's coverage table by data_type.

    :param data_type: One of "exomes" or "genomes"
    :return: Coverage Table
    """
    if data_type not in DATA_TYPES:
        raise DataException(
            f"{data_type} not in {DATA_TYPES}, please select a data type from"
            f" {DATA_TYPES}"
        )

    if data_type == "exomes":
        current_release = CURRENT_EXOME_RELEASE
        releases = EXOME_RELEASES
    else:
        current_release = CURRENT_GENOME_COVERAGE_RELEASE
        releases = GENOME_COVERAGE_RELEASES

    return VersionedTableResource(
        current_release,
        {
            release: GnomadPublicTableResource(
                path=_public_coverage_ht_path(data_type, release)
            )
            for release in releases
        },
    )


def coverage_tsv_path(data_type: str, version: Optional[str] = None) -> str:
    """
    Retrieve gnomAD's coverage table by data_type.

    :param data_type: One of "exomes" or "genomes"
    :return: Coverage Table
    """
    if data_type not in DATA_TYPES:
        raise DataException(
            f"{data_type} not in {DATA_TYPES}, please select a data type from"
            f" {DATA_TYPES}"
        )

    if data_type == "exomes":
        if version is None:
            version = CURRENT_EXOME_RELEASE
        elif version not in EXOME_RELEASES:
            raise DataException(
                f"Version {version} of gnomAD exomes for GRCh38 does not exist"
            )
    else:
        if version is None:
            version = CURRENT_GENOME_COVERAGE_RELEASE
        elif version not in GENOME_COVERAGE_RELEASES:
            raise DataException(
                f"Version {version} of gnomAD genomes for GRCh38 does not exist"
            )

    version_prefix = "r" if version.startswith("3.0") else "v"
    return f"gs://gcp-public-data--gnomad/release/{version}/coverage/{data_type}/gnomad.{data_type}.{version_prefix}{version}.coverage.summary.tsv.bgz"


def release_vcf_path(data_type: str, version: str, contig: str) -> str:
    """
    Publically released VCF. Provide specific contig, i.e. "chr20", to retrieve contig specific VCF.

    :param data_type: One of "exomes" or "genomes"
    :param version: One of the release versions of gnomAD on GRCh37
    :param contig: Single contig "chr1" to "chrY"
    :return: Path to VCF
    """
    if version.startswith("2"):
        raise DataException(
            f"gnomAD version {version} is not available on reference genome GRCh38"
        )

    contig = f".{contig}" if contig else ""
    version_prefix = "r" if version.startswith("3.0") else "v"
    return f"gs://gcp-public-data--gnomad/release/{version}/vcf/{data_type}/gnomad.{data_type}.{version_prefix}{version}.sites{contig}.vcf.bgz"


<<<<<<< HEAD
def gnomad_gks(
    version: str,
    variant: str,
    data_type: str = "genomes",
    by_ancestry_group: bool = False,
    by_sex: bool = False,
    vrs_only: bool = False,
    custom_ht: hl.Table = None,
    coverage_ht: Union[str, hl.Table] = "auto",
) -> dict:
    """
    Call get_gks() and return VRS information and frequency information for the specified gnomAD release version and variant.

    :param version: String of version of gnomAD release to use.
    :param variant: String of variant to search for (chromosome, position, ref, and alt, separated by '-'). Example for a variant in build GRCh38: "chr5-38258681-C-T".
    :param data_type: String of either "exomes" or "genomes" for the type of reads that are desired.
    :param by_ancestry_group: Boolean to pass to obtain frequency information for each ancestry group in the desired gnomAD version.
    :param by_sex: Boolean to pass if want to return frequency information for each ancestry group split by chromosomal sex.
    :param vrs_only: Boolean to pass if only want VRS information returned (will not include allele frequency information).
    :param custom_ht: A Hail Table to use instead of what public_release() method would return for the version.
    :param coverage_ht: An existing hail.Table object, or 'auto' to automatically lookup coverage ht, or None.
    :return: Dictionary containing VRS information (and frequency information split by ancestry groups and sex if desired) for the specified variant.

    """
    # Read public_release table if no custom table provided
    if custom_ht:
        ht = custom_ht
    else:
        ht = hl.read_table(public_release(data_type).versions[version].path)

    high_level_version = f"v{version.split('.')[0]}"

    # Read coverage statistics.

    if high_level_version == "v3":
        coverage_version = "3.0.1"
    else:
        raise NotImplementedError(
            "gnomad_gks() is currently only implemented for gnomAD v3."
        )

    coverage_ht = get_coverage_ht(coverage_ht, data_type, coverage_version)

    # Retrieve ancestry groups from the imported POPS dictionary.
    pops_list = list(POPS[high_level_version]) if by_ancestry_group else None

    # Throw warnings if contradictory arguments passed.
    if by_ancestry_group and vrs_only:
        logger.warning(
            "Both 'vrs_only' and 'by_ancestry_groups' have been specified. Ignoring"
            " 'by_ancestry_groups' list and returning only VRS information."
        )
    elif by_sex and not by_ancestry_group:
        logger.warning(
            "Splitting whole database by sex is not yet supported. If using 'by_sex',"
            " please also specify 'by_ancestry_group' to stratify by."
        )

    # Call and return get_gks() for chosen arguments.
    gks_info = get_gks(
        ht=ht,
        variant=variant,
        label_name="gnomAD",
        label_version=version,
        coverage_ht=coverage_ht,
        ancestry_groups=pops_list,
        ancestry_groups_dict=POP_NAMES,
        by_sex=by_sex,
        vrs_only=vrs_only,
    )

    return gks_info


# VRS Annotation needs to be done separately. It needs to compute the sequence location
# digest and this cannot be done in hail. It needs to export the record to JSON, compute
# sequence location digests in python, and then that can be imported to a hail table.
=======
>>>>>>> d1eecef6
def gnomad_gks_batch(
    locus_interval: hl.IntervalExpression,
    version: str,
    data_type: str = "genomes",
    by_ancestry_group: bool = False,
    by_sex: bool = False,
    vrs_only: bool = False,
    custom_ht: hl.Table = None,
<<<<<<< HEAD
    coverage_ht: Union[str, hl.Table] = "auto",
):
    """
    Perform gnomad GKS annotations on a range of variants at once.

    :param locus_interval: Hail IntervalExpression of locus<reference_genome>. e.g. hl.locus_interval('chr1', 1, 50000000, reference_genome="GRCh38")
    :param version: String of version of gnomAD release to use.
    :param data_type: String of either "exomes" or "genomes" for the type of reads that are desired.
    :param by_ancestry_group: Boolean to pass to obtain frequency information for each ancestry group in the desired gnomAD version.
    :param by_sex: Boolean to pass if want to return frequency information for each ancestry group split by chromosomal sex.
    :param vrs_only: Boolean to pass if only want VRS information returned (will not include allele frequency information).
    :param custom_ht: A Hail Table to use instead of what public_release() method would return for the version.
    :param coverage_ht: Path of coverage_ht, an existing hail.Table object, or 'auto' to automatically lookup coverage ht.
    :return: Dictionary containing VRS information (and frequency information split by ancestry groups and sex if desired) for the specified variant.
=======
    skip_coverage: bool = False,
    custom_coverage_ht: hl.Table = None,
) -> list:
    """
    Perform gnomad GKS annotations on a range of variants at once.

    :param locus_interval: Hail IntervalExpression of locus<reference_genome>.
        e.g. hl.locus_interval('chr1', 1, 50000000, reference_genome="GRCh38")
    :param version: String of version of gnomAD release to use.
    :param data_type: String of either "exomes" or "genomes" for the type of reads that are desired.
    :param by_ancestry_group: Boolean to pass for frequency information for each cohort.
    :param by_sex: Boolean to pass to return freq info for each cohort split by chromosomal sex.
    :param vrs_only: Boolean to pass for only VRS info to be returned
        (will not include allele frequency information).
    :param custom_ht: Table to use instead of return from public_release() method.
    :param skip_coverage: Bool to pass to skip adding coverage stats.
    :param custom_coverage_ht: Custom Table to use for coverage stats if not release coverage table.
    :return: List of Dictionaries containing VRS information
        (and freq info split by ancestry groups and sex if desired) for specified variant.
>>>>>>> d1eecef6
    """
    # Read public_release table if no custom table provided
    if custom_ht:
        ht = custom_ht
    else:
        ht = hl.read_table(public_release(data_type).versions[version].path)

    high_level_version = f"v{version.split('.')[0]}"

<<<<<<< HEAD
    # Read coverage statistics.

=======
    # Read coverage statistics if requested
>>>>>>> d1eecef6
    if high_level_version == "v3":
        coverage_version = "3.0.1"
    else:
        raise NotImplementedError(
            "gnomad_gks() is currently only implemented for gnomAD v3."
        )

<<<<<<< HEAD
    coverage_ht = get_coverage_ht(coverage_ht, data_type, coverage_version)
=======
    coverage_ht = None

    if not skip_coverage:
        if custom_coverage_ht:
            coverage_ht = custom_coverage_ht
        else:
            coverage_ht = hl.read_table(
                coverage("genomes").versions[coverage_version].path
            )
>>>>>>> d1eecef6

    # Retrieve ancestry groups from the imported POPS dictionary.
    pops_list = list(POPS[high_level_version]) if by_ancestry_group else None

<<<<<<< HEAD
    # Throw warnings if contradictory arguments passed.
=======
    # Throw warnings if contradictory arguments are passed.
>>>>>>> d1eecef6
    if by_ancestry_group and vrs_only:
        logger.warning(
            "Both 'vrs_only' and 'by_ancestry_groups' have been specified. Ignoring"
            " 'by_ancestry_groups' list and returning only VRS information."
        )
    elif by_sex and not by_ancestry_group:
        logger.warning(
            "Splitting whole database by sex is not yet supported. If using 'by_sex',"
            " please also specify 'by_ancestry_group' to stratify by."
        )

    # Call and return add_gks*() for chosen arguments.
<<<<<<< HEAD
    # get_gks_va returns the table annotated with .gks_va_freq_dict
    # get_gks_va does not fill in the the .focusAllele value of
    # .gks_va_freq_dict this is the vrs variant and is mostly just based
    # on the values in the variant and info column, but it also needs
    # to compute the SequenceLocation digest, which cannot be done in hail

    # Add .vrs and .vrs_json (the JSON string representation of .vrs)
    # Omits .location._id
    ht_with_gks = add_gks_vrs(ht)

    # If not vrs_only, include the VA freq in various operations below
    if not vrs_only:
        # Add .gks_va_freq_dict
        # Omits .focusAllele
        ht_with_gks = add_gks_va(
            ht=ht_with_gks,
            label_name="gnomAD",
            label_version=version,
            coverage_ht=coverage_ht,
            ancestry_groups=pops_list,
            ancestry_groups_dict=POP_NAMES,
            by_sex=by_sex,
        )

    filtered = hl.filter_intervals(ht_with_gks, [locus_interval])
    select_cols = {"vrs_json": filtered.vrs_json}
    if not vrs_only:
        select_cols["gks_va_freq_json"] = hl.json(filtered.gks_va_freq_dict)
    annotations = filtered.select(**select_cols).collect()  # might be big
    outputs = []
    for ann in annotations:
        vrs_json = ann.vrs_json
        vrs_variant = json.loads(vrs_json)
        # Fill in fields ommitted by add_gks_vrs and add_gks_va
        vrs_variant = gks_compute_seqloc_digest(vrs_variant)

        out = {
            "locus": {
                "contig": ann.locus.contig,
                "position": ann.locus.position,
                "reference_genome": ann.locus.reference_genome.name,
            },
            "alleles": ann.alleles,
=======

    # Filter to interval before adding annotations
    ht = hl.filter_intervals(ht, [locus_interval])

    # Collect all variants as structs, so all dictionary construction can be
    # done in native Python
    variant_list = ht.collect()

    # Assemble output dicts with VRS and optionally frequency, append to list,
    # then return list
    outputs = []
    for variant in variant_list:
        vrs_variant = add_gks_vrs(variant.locus, variant.info.vrs)

        out = {
            "locus": {
                "contig": variant.locus.contig,
                "position": variant.locus.position,
                "reference_genome": variant.locus.reference_genome.name,
            },
            "alleles": variant.alleles,
>>>>>>> d1eecef6
            "gks_vrs_variant": vrs_variant,
        }

        if not vrs_only:
<<<<<<< HEAD
            va_freq_dict = json.loads(ann.gks_va_freq_json)  # Hail Struct as json
            va_freq_dict["focusAllele"] = vrs_variant
            out["gks_va_freq"] = va_freq_dict

=======
            va_freq_dict = add_gks_va(
                input_dict=variant,
                label_name="gnomAD",
                label_version=version,
                coverage_ht=coverage_ht,
                ancestry_groups=pops_list,
                ancestry_groups_dict=POP_NAMES,
                by_sex=by_sex,
                frequency_index=ht.freq_index_dict.collect()[0],
            )

            # Assign existing VRS information to "focusAllele" key
            va_freq_dict["focusAllele"] = vrs_variant
            out["gks_va_freq"] = va_freq_dict

        # Append variant dictionary to list of outputs
>>>>>>> d1eecef6
        outputs.append(out)

    return outputs<|MERGE_RESOLUTION|>--- conflicted
+++ resolved
@@ -1,9 +1,5 @@
 # noqa: D100
 
-<<<<<<< HEAD
-import json
-=======
->>>>>>> d1eecef6
 import logging
 from typing import Optional, Union
 
@@ -17,16 +13,7 @@
     VersionedTableResource,
 )
 from gnomad.sample_qc.ancestry import POP_NAMES
-<<<<<<< HEAD
-from gnomad.utils.annotations import (
-    add_gks_va,
-    add_gks_vrs,
-    get_gks,
-    gks_compute_seqloc_digest,
-)
-=======
 from gnomad.utils.annotations import add_gks_va, add_gks_vrs
->>>>>>> d1eecef6
 
 logging.basicConfig(
     format="%(asctime)s (%(name)s %(lineno)s): %(message)s",
@@ -457,86 +444,6 @@
     return f"gs://gcp-public-data--gnomad/release/{version}/vcf/{data_type}/gnomad.{data_type}.{version_prefix}{version}.sites{contig}.vcf.bgz"
 
 
-<<<<<<< HEAD
-def gnomad_gks(
-    version: str,
-    variant: str,
-    data_type: str = "genomes",
-    by_ancestry_group: bool = False,
-    by_sex: bool = False,
-    vrs_only: bool = False,
-    custom_ht: hl.Table = None,
-    coverage_ht: Union[str, hl.Table] = "auto",
-) -> dict:
-    """
-    Call get_gks() and return VRS information and frequency information for the specified gnomAD release version and variant.
-
-    :param version: String of version of gnomAD release to use.
-    :param variant: String of variant to search for (chromosome, position, ref, and alt, separated by '-'). Example for a variant in build GRCh38: "chr5-38258681-C-T".
-    :param data_type: String of either "exomes" or "genomes" for the type of reads that are desired.
-    :param by_ancestry_group: Boolean to pass to obtain frequency information for each ancestry group in the desired gnomAD version.
-    :param by_sex: Boolean to pass if want to return frequency information for each ancestry group split by chromosomal sex.
-    :param vrs_only: Boolean to pass if only want VRS information returned (will not include allele frequency information).
-    :param custom_ht: A Hail Table to use instead of what public_release() method would return for the version.
-    :param coverage_ht: An existing hail.Table object, or 'auto' to automatically lookup coverage ht, or None.
-    :return: Dictionary containing VRS information (and frequency information split by ancestry groups and sex if desired) for the specified variant.
-
-    """
-    # Read public_release table if no custom table provided
-    if custom_ht:
-        ht = custom_ht
-    else:
-        ht = hl.read_table(public_release(data_type).versions[version].path)
-
-    high_level_version = f"v{version.split('.')[0]}"
-
-    # Read coverage statistics.
-
-    if high_level_version == "v3":
-        coverage_version = "3.0.1"
-    else:
-        raise NotImplementedError(
-            "gnomad_gks() is currently only implemented for gnomAD v3."
-        )
-
-    coverage_ht = get_coverage_ht(coverage_ht, data_type, coverage_version)
-
-    # Retrieve ancestry groups from the imported POPS dictionary.
-    pops_list = list(POPS[high_level_version]) if by_ancestry_group else None
-
-    # Throw warnings if contradictory arguments passed.
-    if by_ancestry_group and vrs_only:
-        logger.warning(
-            "Both 'vrs_only' and 'by_ancestry_groups' have been specified. Ignoring"
-            " 'by_ancestry_groups' list and returning only VRS information."
-        )
-    elif by_sex and not by_ancestry_group:
-        logger.warning(
-            "Splitting whole database by sex is not yet supported. If using 'by_sex',"
-            " please also specify 'by_ancestry_group' to stratify by."
-        )
-
-    # Call and return get_gks() for chosen arguments.
-    gks_info = get_gks(
-        ht=ht,
-        variant=variant,
-        label_name="gnomAD",
-        label_version=version,
-        coverage_ht=coverage_ht,
-        ancestry_groups=pops_list,
-        ancestry_groups_dict=POP_NAMES,
-        by_sex=by_sex,
-        vrs_only=vrs_only,
-    )
-
-    return gks_info
-
-
-# VRS Annotation needs to be done separately. It needs to compute the sequence location
-# digest and this cannot be done in hail. It needs to export the record to JSON, compute
-# sequence location digests in python, and then that can be imported to a hail table.
-=======
->>>>>>> d1eecef6
 def gnomad_gks_batch(
     locus_interval: hl.IntervalExpression,
     version: str,
@@ -545,22 +452,6 @@
     by_sex: bool = False,
     vrs_only: bool = False,
     custom_ht: hl.Table = None,
-<<<<<<< HEAD
-    coverage_ht: Union[str, hl.Table] = "auto",
-):
-    """
-    Perform gnomad GKS annotations on a range of variants at once.
-
-    :param locus_interval: Hail IntervalExpression of locus<reference_genome>. e.g. hl.locus_interval('chr1', 1, 50000000, reference_genome="GRCh38")
-    :param version: String of version of gnomAD release to use.
-    :param data_type: String of either "exomes" or "genomes" for the type of reads that are desired.
-    :param by_ancestry_group: Boolean to pass to obtain frequency information for each ancestry group in the desired gnomAD version.
-    :param by_sex: Boolean to pass if want to return frequency information for each ancestry group split by chromosomal sex.
-    :param vrs_only: Boolean to pass if only want VRS information returned (will not include allele frequency information).
-    :param custom_ht: A Hail Table to use instead of what public_release() method would return for the version.
-    :param coverage_ht: Path of coverage_ht, an existing hail.Table object, or 'auto' to automatically lookup coverage ht.
-    :return: Dictionary containing VRS information (and frequency information split by ancestry groups and sex if desired) for the specified variant.
-=======
     skip_coverage: bool = False,
     custom_coverage_ht: hl.Table = None,
 ) -> list:
@@ -580,7 +471,6 @@
     :param custom_coverage_ht: Custom Table to use for coverage stats if not release coverage table.
     :return: List of Dictionaries containing VRS information
         (and freq info split by ancestry groups and sex if desired) for specified variant.
->>>>>>> d1eecef6
     """
     # Read public_release table if no custom table provided
     if custom_ht:
@@ -590,12 +480,7 @@
 
     high_level_version = f"v{version.split('.')[0]}"
 
-<<<<<<< HEAD
-    # Read coverage statistics.
-
-=======
     # Read coverage statistics if requested
->>>>>>> d1eecef6
     if high_level_version == "v3":
         coverage_version = "3.0.1"
     else:
@@ -603,9 +488,6 @@
             "gnomad_gks() is currently only implemented for gnomAD v3."
         )
 
-<<<<<<< HEAD
-    coverage_ht = get_coverage_ht(coverage_ht, data_type, coverage_version)
-=======
     coverage_ht = None
 
     if not skip_coverage:
@@ -615,16 +497,11 @@
             coverage_ht = hl.read_table(
                 coverage("genomes").versions[coverage_version].path
             )
->>>>>>> d1eecef6
 
     # Retrieve ancestry groups from the imported POPS dictionary.
     pops_list = list(POPS[high_level_version]) if by_ancestry_group else None
 
-<<<<<<< HEAD
-    # Throw warnings if contradictory arguments passed.
-=======
     # Throw warnings if contradictory arguments are passed.
->>>>>>> d1eecef6
     if by_ancestry_group and vrs_only:
         logger.warning(
             "Both 'vrs_only' and 'by_ancestry_groups' have been specified. Ignoring"
@@ -637,51 +514,6 @@
         )
 
     # Call and return add_gks*() for chosen arguments.
-<<<<<<< HEAD
-    # get_gks_va returns the table annotated with .gks_va_freq_dict
-    # get_gks_va does not fill in the the .focusAllele value of
-    # .gks_va_freq_dict this is the vrs variant and is mostly just based
-    # on the values in the variant and info column, but it also needs
-    # to compute the SequenceLocation digest, which cannot be done in hail
-
-    # Add .vrs and .vrs_json (the JSON string representation of .vrs)
-    # Omits .location._id
-    ht_with_gks = add_gks_vrs(ht)
-
-    # If not vrs_only, include the VA freq in various operations below
-    if not vrs_only:
-        # Add .gks_va_freq_dict
-        # Omits .focusAllele
-        ht_with_gks = add_gks_va(
-            ht=ht_with_gks,
-            label_name="gnomAD",
-            label_version=version,
-            coverage_ht=coverage_ht,
-            ancestry_groups=pops_list,
-            ancestry_groups_dict=POP_NAMES,
-            by_sex=by_sex,
-        )
-
-    filtered = hl.filter_intervals(ht_with_gks, [locus_interval])
-    select_cols = {"vrs_json": filtered.vrs_json}
-    if not vrs_only:
-        select_cols["gks_va_freq_json"] = hl.json(filtered.gks_va_freq_dict)
-    annotations = filtered.select(**select_cols).collect()  # might be big
-    outputs = []
-    for ann in annotations:
-        vrs_json = ann.vrs_json
-        vrs_variant = json.loads(vrs_json)
-        # Fill in fields ommitted by add_gks_vrs and add_gks_va
-        vrs_variant = gks_compute_seqloc_digest(vrs_variant)
-
-        out = {
-            "locus": {
-                "contig": ann.locus.contig,
-                "position": ann.locus.position,
-                "reference_genome": ann.locus.reference_genome.name,
-            },
-            "alleles": ann.alleles,
-=======
 
     # Filter to interval before adding annotations
     ht = hl.filter_intervals(ht, [locus_interval])
@@ -703,17 +535,10 @@
                 "reference_genome": variant.locus.reference_genome.name,
             },
             "alleles": variant.alleles,
->>>>>>> d1eecef6
             "gks_vrs_variant": vrs_variant,
         }
 
         if not vrs_only:
-<<<<<<< HEAD
-            va_freq_dict = json.loads(ann.gks_va_freq_json)  # Hail Struct as json
-            va_freq_dict["focusAllele"] = vrs_variant
-            out["gks_va_freq"] = va_freq_dict
-
-=======
             va_freq_dict = add_gks_va(
                 input_dict=variant,
                 label_name="gnomAD",
@@ -730,7 +555,6 @@
             out["gks_va_freq"] = va_freq_dict
 
         # Append variant dictionary to list of outputs
->>>>>>> d1eecef6
         outputs.append(out)
 
     return outputs