--- conflicted
+++ resolved
@@ -382,10 +382,7 @@
     # Update the possible variant count aggregation expression to include weighted sums
     # of possible variant counts.
     agg_expr.update(
-        {
-            k: weighted_agg_sum_expr(possible_expr, v)
-            for k, v in weight_exprs.items()
-        }
+        {k: weighted_agg_sum_expr(possible_expr, v) for k, v in weight_exprs.items()}
     )
 
     # Get sum aggregation expressions for requested fields.
@@ -1218,13 +1215,12 @@
 
     # Define whether the variant should be included in the high or low coverage model.
     model_expr = (
-        hl.case()
-        .when(high_cov_expr, "high")
-        .when(low_cov_expr,"low")
-        .or_missing()
-    )
-
-    cpg_expr = hl.or_missing(model_expr == "high", cpg_expr) if cpg_in_high_only else cpg_expr
+        hl.case().when(high_cov_expr, "high").when(low_cov_expr, "low").or_missing()
+    )
+
+    cpg_expr = (
+        hl.or_missing(model_expr == "high", cpg_expr) if cpg_in_high_only else cpg_expr
+    )
     return hl.or_missing(
         hl.is_defined(model_expr),
         hl.struct(
@@ -1233,7 +1229,7 @@
                 cpg=cpg_expr,
                 **(additional_grouping_exprs or {}),
             ),
-        )
+        ),
     )
 
 
@@ -1262,10 +1258,7 @@
         raise ValueError("t must be provided if 'fields_to_sum' is provided.")
 
     exprs_to_sum = exprs_to_sum or {}
-    exprs_to_sum = hl.struct(
-        **exprs_to_sum,
-        **{f: t[f] for f in fields_to_sum or []}
-    )
+    exprs_to_sum = hl.struct(**exprs_to_sum, **{f: t[f] for f in fields_to_sum or []})
 
     return hl.struct(
         **{
@@ -1287,10 +1280,6 @@
     ht: hl.Table,
     coverage_expr: hl.expr.Int32Expression,
     weighted: bool = False,
-<<<<<<< HEAD
-=======
-    gen_ancs: Tuple[str] = (),
->>>>>>> 63a819a2
     keys: Tuple[str] = (
         "context",
         "ref",
@@ -1321,13 +1310,8 @@
     genome and CpG status.
 
     The x and y of the plateau models:
-<<<<<<< HEAD
         - x: `mu_snp` - mutation rate
         - y: proportion observed ('observed_variants' / 'possible_variants')
-=======
-    - x: `mu_snp` - mutation rate
-    - y: proportion observed ('observed_variants' or 'observed_{gen_anc}' / 'possible_variants')
->>>>>>> 63a819a2
 
     This function also builds models (coverage models) to calibrate the proportion of
     expected variation at low coverage sites (sites below `high_cov_definition`).
@@ -1349,7 +1333,6 @@
 
     .. note::
 
-<<<<<<< HEAD
         This function expects that the input Table (`ht`) contains only high quality
         synonymous variants below 0.1% frequency.
 
@@ -1371,34 +1354,6 @@
     :param coverage_expr: Expression that defines the coverage metric.
     :param weighted: Whether to weight the plateau models (a linear regression
         model) by 'possible_variants'. Default is False.
-=======
-        This function expects that the input Table(`coverage_ht`) was created using
-        `get_proportion_observed_by_coverage`, which means that `coverage_ht` should
-        contain only high quality synonymous variants below 0.1% frequency.
-
-        This function also expects that the following fields are present in
-        `coverage_ht`:
-        - context - trinucleotide genomic context
-        - ref - the reference allele
-        - alt - the alternate allele
-        - methylation_level - methylation level
-        - cpg - whether the site is CpG site
-        - observed_variants - the number of observed variants in the dataset for each
-        variant. Note that the term "variant" here refers to a specific substitution,
-        context, methylation level, and coverage combination
-        - downsampling_counts_{gen_anc} (optional) - array of observed variant counts per
-        genetic ancestry group after downsampling. Used only when `gen_ancs` is specified.
-        - mu_snp - mutation rate
-        - possible_variants - the number of possible variants in the dataset for each
-        variant
-
-    :param coverage_ht: Input coverage Table.
-    :param coverage_expr: Expression that defines the coverage metric.
-    :param weighted: Whether to weight the plateau models (a linear regression
-        model) by 'possible_variants'. Default is False.
-    :param gen_ancs: List of genetic ancestry groups used to build plateau models.
-        Default is ().
->>>>>>> 63a819a2
     :param keys: Annotations used to group observed and possible variant counts.
         Default is ("context", "ref", "alt", "methylation_level").
     :param model_group_expr: Optional Expression with `high_or_low_coverage` annotation
@@ -1440,29 +1395,21 @@
             model_group_expr.high_or_low_coverage == "low", coverage_expr
         )
 
-<<<<<<< HEAD
-    ht = ht.group_by(*grouping, **grouping_exprs).aggregate(
-        mu_snp=hl.agg.take(ht.mu_snp, 1)[0],
-        **_sum_agg_expr(
-            fields_to_sum=["observed_variants", "possible_variants"], t=ht
-        ),
-    ).key_by(*keys)
-=======
-    agg_expr = {
-        "observed_variants": hl.agg.sum(high_cov_ht.observed_variants),
-        "possible_variants": hl.agg.sum(high_cov_ht.possible_variants),
-    }
-    for gen_anc in gen_ancs:
-        agg_expr[f"observed_{gen_anc}"] = hl.agg.array_sum(
-            high_cov_ht[f"downsampling_counts_{gen_anc}"]
-        )
->>>>>>> 63a819a2
+    ht = (
+        ht.group_by(*grouping, **grouping_exprs)
+        .aggregate(
+            mu_snp=hl.agg.take(ht.mu_snp, 1)[0],
+            **_sum_agg_expr(
+                fields_to_sum=["observed_variants", "possible_variants"], t=ht
+            ),
+        )
+        .key_by(*keys)
+    )
 
     if not has_mu_type:
         ht = annotate_mutation_type(ht)
 
     # Build plateau models.
-<<<<<<< HEAD
     is_high_expr = ht.build_model.high_or_low_coverage == "high"
     agg_expr = {
         "plateau": hl.agg.filter(
@@ -1474,34 +1421,6 @@
                 model_group_expr=ht.build_model.model_group,
                 weighted=weighted,
             ),
-=======
-    plateau_models_agg_expr = build_plateau_models(
-        cpg_expr=high_cov_group_ht.cpg,
-        mu_snp_expr=high_cov_group_ht.mu_snp,
-        observed_variants_expr=high_cov_group_ht.observed_variants,
-        possible_variants_expr=high_cov_group_ht.possible_variants,
-        gen_ancs_observed_variants_array_expr=[
-            high_cov_group_ht[f"observed_{gen_anc}"] for gen_anc in gen_ancs
-        ],
-        weighted=weighted,
-    )
-    if gen_ancs:
-        # Map the models to their corresponding genetic ancestry groups if
-        # gen_ancs is specified.
-        _plateau_models = dict(
-            high_cov_group_ht.aggregate(hl.struct(**plateau_models_agg_expr))
-        )
-        gen_anc_models = _plateau_models["gen_anc"]
-        plateau_models = {
-            gen_anc: hl.literal(gen_anc_models[idx])
-            for idx, gen_anc in enumerate(gen_ancs)
-        }
-        plateau_models["total"] = _plateau_models["total"]
-        plateau_models = hl.struct(**plateau_models)
-    else:
-        plateau_models = high_cov_group_ht.aggregate(
-            hl.struct(**plateau_models_agg_expr)
->>>>>>> 63a819a2
         )
     }
 
@@ -1514,11 +1433,12 @@
         # Create a metric that represents the relative mutability of the exome calculated
         # on high coverage sites and will be used as scaling factor when building the
         # coverage model.
-        autosome_or_par_expr = ht.build_model.model_group.genomic_region == "autosome_or_par"
+        autosome_or_par_expr = (
+            ht.build_model.model_group.genomic_region == "autosome_or_par"
+        )
         agg_expr["high_coverage_scale_factor"] = hl.agg.filter(
             is_high_expr & autosome_or_par_expr,
-            hl.agg.sum(obs_expr)
-            / hl.agg.sum(ht.possible_variants * ht.mu_snp)
+            hl.agg.sum(obs_expr) / hl.agg.sum(ht.possible_variants * ht.mu_snp),
         )
 
         # Get the observed variant count and mu_snp for low coverage sites.
@@ -1528,9 +1448,9 @@
                 ht.exomes_coverage,
                 hl.struct(
                     obs=hl.agg.sum(obs_expr),
-                    mu_snp=hl.agg.sum(ht.possible_variants * ht.mu_snp)
-                )
-            )
+                    mu_snp=hl.agg.sum(ht.possible_variants * ht.mu_snp),
+                ),
+            ),
         )
 
     models = ht.aggregate(hl.struct(**agg_expr), _localize=False)
@@ -1545,25 +1465,23 @@
         )
 
         # TODO: consider weighting here as well.
-        coverage_model = coverage_model.items().aggregate(
-            lambda x: build_coverage_model(
-                x[1].low_coverage_oe, x[0], log10_coverage=log10_coverage
+        coverage_model = (
+            coverage_model.items()
+            .aggregate(
+                lambda x: build_coverage_model(
+                    x[1].low_coverage_oe, x[0], log10_coverage=log10_coverage
+                )
             )
-        ).beta
+            .beta
+        )
 
     return coverage_model, models.plateau
 
 
 def build_plateau_models(
     mu_snp_expr: hl.expr.Float64Expression,
-<<<<<<< HEAD
     observed_variants_expr: Union[hl.expr.ArrayExpression, hl.expr.Int64Expression],
     possible_variants_expr: Union[hl.expr.ArrayExpression, hl.expr.Int64Expression],
-=======
-    observed_variants_expr: hl.expr.Int64Expression,
-    possible_variants_expr: hl.expr.Int64Expression,
-    gen_ancs_observed_variants_array_expr: List[hl.expr.ArrayExpression] = [],
->>>>>>> 63a819a2
     weighted: bool = False,
     cpg_expr: Optional[hl.expr.BooleanExpression] = None,
     model_group_expr: Optional[hl.expr.StructExpression] = None,
@@ -1572,13 +1490,6 @@
     Build plateau models to calibrate mutation rate to compute predicted proportion observed value.
 
     The x and y of the plateau models:
-<<<<<<< HEAD
-=======
-    - x: `mu_snp_expr`
-    - y: `observed_variants_expr` / `possible_variants_expr`
-    or `gen_ancs_observed_variants_array_expr`[index] / `possible_variants_expr`
-    if `gen_ancs` is specified
->>>>>>> 63a819a2
 
         - x: `mu_snp_expr`
         - y: `observed_variants_expr` / `possible_variants_expr`
@@ -1586,7 +1497,6 @@
           if `pops` is specified
 
     :param mu_snp_expr: Float64Expression of the mutation rate.
-<<<<<<< HEAD
     :param observed_variants_expr: ArrayExpression or Int64Expression of the observed
         variant counts.
     :param possible_variants_expr: ArrayExpression or Int64Expression of the possible
@@ -1620,51 +1530,7 @@
     if obs_is_array and pos_is_array:
         agg_expr = hl.agg.array_agg(
             lambda x: _linreg(*x),
-            hl.zip(observed_variants_expr, possible_variants_expr)
-=======
-    :param observed_variants_expr: Int64Expression of the observed variant counts.
-    :param possible_variants_expr: Int64Expression of the possible variant counts.
-    :param gen_ancs_observed_variants_array_expr: Nested ArrayExpression with all observed
-        variant counts ArrayNumericExpressions for specified genetic ancestry groups. e.g., `[[1,1,
-        1],[1,1,1]]`. Default is None.
-    :param weighted: Whether to generalize the model to weighted least squares using
-        'possible_variants'. Default is False.
-    :return: A dictionary of intercepts and slopes of plateau models. The keys are
-        'total' (for all sites) and 'gen_anc' (optional; for genetic ancestry groups). The values for
-        'total' is a dictionary (e.g., <DictExpression of type dict<bool,
-        array<float64>>>), and the value for 'gen_anc' is a nested list of dictionaries (e.
-        g., <ArrayExpression of type array<array<dict<bool, array<float64>>>>>). The
-        key of the dictionary in the nested list is CpG status (BooleanExpression), and
-        the value is an ArrayExpression containing intercept and slope values.
-    """
-    # Build plateau models for all sites
-    plateau_models_agg_expr = {
-        "total": hl.agg.group_by(
-            cpg_expr,
-            hl.agg.linreg(
-                observed_variants_expr / possible_variants_expr,
-                [1, mu_snp_expr],
-                weight=possible_variants_expr if weighted else None,
-            ).beta,
-        )
-    }
-    if gen_ancs_observed_variants_array_expr:
-        # Build plateau models using sites in genetic ancestry group downsamplings if
-        # genetic ancestry group is specified.
-        plateau_models_agg_expr["gen_anc"] = hl.agg.array_agg(
-            lambda gen_anc_obs_var_array_expr: hl.agg.array_agg(
-                lambda gen_anc_observed_variants: hl.agg.group_by(
-                    cpg_expr,
-                    hl.agg.linreg(
-                        gen_anc_observed_variants / possible_variants_expr,
-                        [1, mu_snp_expr],
-                        weight=possible_variants_expr,
-                    ).beta,
-                ),
-                gen_anc_obs_var_array_expr,
-            ),
-            gen_ancs_observed_variants_array_expr,
->>>>>>> 63a819a2
+            hl.zip(observed_variants_expr, possible_variants_expr),
         )
     elif obs_is_array:
         agg_expr = hl.agg.array_agg(lambda x: _linreg(o=x), observed_variants_expr)
@@ -2076,6 +1942,7 @@
         of plateau models.
     :return: Predicted probability observed expression.
     """
+
     def _apply_model(plateau_model: hl.ArrayExpression) -> hl.Float64Expression:
         """
         Apply the plateau model to the mutation rate expression.
@@ -2270,7 +2137,8 @@
             "predicted_proportion_observed",
             "coverage_correction",
             "expected_variants",
-        ] + (additional_fields_to_sum or []),
+        ]
+        + (additional_fields_to_sum or []),
         exprs_to_sum=additional_exprs_to_sum,
         t=t,
     )
