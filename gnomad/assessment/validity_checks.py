--- conflicted
+++ resolved
@@ -641,11 +641,7 @@
     :param gen_anc_label_name: Name of label used to denote genetic ancestry groups, such as "pop" or "gen_anc". Default is "pop".
     :return: None
     """
-<<<<<<< HEAD
     # TODO: Add support for subpop sums.
-=======
-    # TODO: Add support for subpop sums
->>>>>>> df63d57f
     t = t.rows() if isinstance(t, hl.MatrixTable) else t
 
     field_check_expr = {}
