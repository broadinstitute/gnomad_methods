"""Utils module containing generic functions that are useful for adding transcript expression-aware annotations."""
import logging
from typing import Callable, List, Optional, Tuple, Union

import hail as hl

from gnomad.utils.filtering import filter_to_gencode_cds
from gnomad.utils.vep import (
<<<<<<< HEAD
    CSQ_CODING_HIGH_IMPACT,
    CSQ_ORDER,
    SPLICE_CSQS,
=======
    CSQ_CODING,
    CSQ_SPLICE,
>>>>>>> e2366ad4
    explode_by_vep_annotation,
    filter_vep_transcript_csqs,
    process_consequences,
)

logging.basicConfig(
    format="%(asctime)s (%(name)s %(lineno)s): %(message)s",
    datefmt="%m/%d/%Y %I:%M:%S %p",
)
logger = logging.getLogger("transcript_annotation_utils")
logger.setLevel(logging.INFO)


def summarize_transcript_expression(
    mt: hl.MatrixTable,
    transcript_expression_expr: Union[
        hl.expr.NumericExpression, str
    ] = "transcript_tpm",
    tissue_expr: Union[hl.expr.StringExpression, str] = "tissue",
    summary_agg_func: Optional[Callable] = None,
) -> hl.Table:
    """
    Summarize a transcript expression MatrixTable by transcript, gene, and tissue.

    The `summary_agg_func` argument allows the user to specify a Hail aggregation
    function to use to summarize the expression by tissue. By default, the median is
    used.

    The returned Table has a row annotation for each tissue containing a struct with the
    summarized tissue expression value ('transcript_expression') and the proportion of
    expression of transcript to gene per tissue ('expression_proportion').

    Returned Table Schema example::

        Row fields:
            'transcript_id': str
            'gene_id': str
            'tissue_1': struct {
              transcript_expression: float64,
              expression_proportion: float64
            }
            'tissue_2': struct {
              transcript_expression: float64,
              expression_proportion: float64
            }

        Key: ['transcript_id', 'gene_id']

    :param mt: MatrixTable of transcript (rows) expression quantifications (entry) by
        sample (columns).
    :param transcript_expression_expr: Entry expression indicating transcript expression
        quantification. Default is 'transcript_tpm'.
    :param tissue_expr: Column expression indicating tissue type. Default is 'tissue'.
    :param summary_agg_func: Optional aggregation function to use to summarize the
        transcript expression quantification by tissue. Example: `hl.agg.mean`. Default
        is None, which will use a median aggregation.
    :return: A Table of summarized transcript expression by tissue.
    """
    if summary_agg_func is None:
        summary_agg_func = lambda x: hl.median(hl.agg.collect(x))

    if isinstance(transcript_expression_expr, str):
        transcript_expression_expr = mt[transcript_expression_expr]

    if isinstance(tissue_expr, str):
        tissue_expr = mt[tissue_expr]

    mt = mt.group_cols_by(tissue=tissue_expr).aggregate(
        tx=summary_agg_func(transcript_expression_expr)
    )
    ht = mt.rename({"tx": ""}).make_table().key_by("transcript_id", "gene_id")

    # Annotate with the proportion of expression of transcript to gene per tissue.
    ht = ht.annotate(expression_proportion=get_expression_proportion(ht))
    ht = ht.select(
        **{
            t: hl.struct(
                transcript_expression=ht[t],
                expression_proportion=ht.expression_proportion[t],
            )
            for t in ht.expression_proportion
        }
    )

    return ht


def get_expression_proportion(ht: hl.Table) -> hl.expr.StructExpression:
    """
    Calculate the proportion of expression of transcript to gene per tissue.

    :param ht: Table of summarized transcript expression by tissue.
    :return: StructExpression containing the proportion of expression of transcript to
        gene per tissue.
    """
    tissues = list(ht.row_value)

    # Calculate the sum of transcript expression by gene per tissue.
    gene_ht = ht.group_by("gene_id").aggregate(
        **{tissue: hl.agg.sum(ht[tissue]) for tissue in tissues}
    )

    # Return the proportion of expression of transcript to gene per tissue.
    gene = gene_ht[ht.gene_id]
    return hl.struct(
        **{
            tissue: hl.utils.misc.divide_null(ht[tissue], gene[tissue])
            for tissue in tissues
        }
    )


def filter_expression_ht_by_tissues(
    ht: hl.Table,
    tissues_to_keep: Optional[List[str]] = None,
    tissues_to_filter: Optional[List[str]] = None,
) -> hl.Table:
    """
    Filter a Table with a row annotation for each tissue to only include specified tissues.

    :param ht: Table with a row annotation for each tissue.
    :param tissues_to_keep: Optional list of tissues to keep in the Table. Default is
        all non-key rows in the Table.
    :param tissues_to_filter: Optional list of tissues to exclude from the Table.
    :return: Table with only specified tissues.
    """
    if tissues_to_keep is None and tissues_to_filter is None:
        logger.info(
            "No tissues_to_keep or tissues_to_filter specified. Returning input Table."
        )
        return ht

    if tissues_to_keep is None:
        tissues = list(ht.row_value)

    if tissues_to_filter is not None:
        logger.info("Filtering tissues: %s", tissues_to_filter)
        tissues = [t for t in tissues if t not in tissues_to_filter]

    ht = ht.select(*tissues)

    return ht


def tissue_expression_ht_to_array(
    ht: hl.Table,
    tissues_to_keep: Optional[List[str]] = None,
    tissues_to_filter: Optional[List[str]] = None,
    annotations_to_extract: Optional[Union[Tuple[str], List[str]]] = (
        "transcript_expression",
        "expression_proportion",
    ),
) -> hl.Table:
    """
    Convert a Table with a row annotation for each tissue to a Table with tissues as an array.

    The output is a Table with one of the two formats:
        - An annotation of 'tissue_expression' containing an array of structs by
          tissue, where each element of the array is the Table's row value for a given
          tissue.

            Example::

                tissue_expression': array<struct {
                    transcript_expression: float64,
                    expression_proportion: float64
                }>

        - One array annotation for each field defined in the 'annotations_to_extract'
          argument, where each array is an array of the given field values by tissue.

            Example::

                'transcript_expression': array<float64>
                'expression_proportion': array<float64>

    The order of tissues in the array is indicated by the "tissues" global annotation.

    :param ht: Table with a row annotation for each tissue.
    :param tissues_to_keep: Optional list of tissues to keep in the tissue expression
        array. Default is all non-key rows in the Table.
    :param tissues_to_filter: Optional list of tissues to exclude from the
        tissue expression array.
    :param annotations_to_extract: Optional list of tissue struct fields to extract
        into top level array annotations. If None, the returned Table will contain a
        single top level annotation 'tissue_expression' that contains an array of
        structs by tissue. Default is ('transcript_expression', 'expression_proportion').
    :return: Table with requested tissue struct annotations pulled into arrays of
        tissue values and a 'tissues' global annotation indicating the order of tissues
        in the arrays.
    """
    ht = filter_expression_ht_by_tissues(ht, tissues_to_keep, tissues_to_filter)

    tissues = list(ht.row_value)
    ht = ht.select_globals(tissues=tissues)
    ht = ht.select(tissue_expression=[ht[t] for t in tissues])

    if annotations_to_extract is not None:
        ht = ht.select(
            **{
                a: ht.tissue_expression.map(lambda x: x[a])
                for a in annotations_to_extract
            }
        )

    return ht


def preprocess_variants_for_tx(
    ht: hl.Table,
    filter_to_cds: bool = True,
    gencode_ht: Optional[hl.Table] = None,
    filter_to_genes: Optional[List[str]] = None,
    match_by_gene_symbol: bool = False,
    filter_to_csqs: Optional[List[str]] = None,
    ignore_splicing: bool = True,
    filter_to_protein_coding: bool = True,
    vep_root: str = "vep",
) -> hl.Table:
    """
    Prepare a Table of variants with vep transcript consequences for annotation.

    :param ht: Table of variants with 'vep' annotations.
    :param gencode_ht: Optional Gencode resource Table containing CDS interval
        information. Default is None, which will use the default version of the Gencode
        Table resource for the reference build of the input Table `ht`.
    :param filter_to_cds: Whether to filter to CDS regions. Default is True.
    :param filter_to_genes: Optional list of genes to filter to. Default is None.
    :param match_by_gene_symbol: Whether to match by gene symbol instead of gene ID.
        Default is False.
    :param filter_to_csqs: Optional list of consequences to filter to. Default is None.
    :param ignore_splicing: If True, ignore splice variants. Default is True.
    :param filter_to_protein_coding: Whether to filter to protein coding transcripts.
        Default is True.
    :param vep_root: Name used for root VEP annotation. Default is 'vep'.
    :return: Table of variants with preprocessed/filtered transcript consequences
        prepared for annotation.
    """
    if filter_to_cds:
        logger.info("Filtering to CDS regions...")
        ht = filter_to_gencode_cds(ht, gencode_ht=gencode_ht)

    keep_csqs = True
    if ignore_splicing:
        if filter_to_csqs is not None:
            filter_to_csqs = [csq for csq in filter_to_csqs if csq not in CSQ_SPLICE]
        else:
            filter_to_csqs = CSQ_SPLICE
            keep_csqs = False

    if filter_to_csqs is not None:
        logger.info("Adding most severe consequence to VEP transcript consequences...")
        ht = process_consequences(ht, vep_root=vep_root)

    return filter_vep_transcript_csqs(
        ht,
        vep_root=vep_root,
        synonymous=False,
        canonical=False,
        protein_coding=filter_to_protein_coding,
        csqs=filter_to_csqs,
        keep_csqs=keep_csqs,
        genes=filter_to_genes,
        match_by_gene_symbol=match_by_gene_symbol,
    )


def tx_annotate_variants(
    ht: hl.Table,
    tx_ht: hl.Table,
    tissues_to_filter: Optional[List[str]] = None,
    vep_root: str = "vep",
    vep_annotation: str = "transcript_consequences",
) -> hl.Table:
    """
    Annotate variants with transcript-based expression values or expression proportion from GTEx.

    :param ht: Table of variants to annotate, it should contain at least the following
        nested fields: `vep.transcript_consequences`, `freq`.
    :param tx_ht: Table of transcript expression information.
    :param tissues_to_filter: Optional list of tissues to exclude from the output.
    :param vep_root: Name used for root VEP annotation. Default is 'vep'.
    :param vep_annotation: Name of annotation in 'vep' annotation,
        one of the processed consequences: ["transcript_consequences",
        "worst_csq_by_gene", "worst_csq_for_variant",
        "worst_csq_by_gene_canonical", "worst_csq_for_variant_canonical"].
        For example, if you want to annotate each variant with the worst
        consequence in each gene it falls on and the transcript expression,
        you would use "worst_csq_by_gene". Default is "transcript_consequences".
    :return: Input Table with transcript expression information annotated.
    """
    # Filter to tissues of interest.
    tx_ht = filter_expression_ht_by_tissues(tx_ht, tissues_to_filter=tissues_to_filter)
    tissues = list(tx_ht.row_value)

    # Calculate the mean expression proportion across all tissues.
    tx_ht = tx_ht.annotate(
        exp_prop_mean=hl.mean([tx_ht[t].expression_proportion for t in tissues])
    )

    # Explode the processed transcript consequences to be able to key by
    # transcript ID.
    ht = explode_by_vep_annotation(ht, vep_annotation=vep_annotation, vep_root=vep_root)
    ht = ht.transmute(
        **ht[vep_annotation],
        **tx_ht[ht[vep_annotation].transcript_id, ht[vep_annotation].gene_id],
    )
    ht = ht.annotate_globals(tissues=tissues)

    return ht


def tx_aggregate_variants(
    ht: hl.Table,
    additional_group_by: Optional[Union[Tuple[str], List[str]]] = (
        "alleles",
        "gene_symbol",
        "most_severe_consequence",
        "lof",
        "lof_flags",
    ),
) -> hl.Table:
    """
    Aggregate transcript-based expression values or expression proportion from GTEx.

    :param ht: Table of variants annotated with transcript expression information.
    :param additional_group_by: Optional list of additional fields to group by before
        sum aggregation. If None, the returned Table will be grouped by only "locus"
        and "gene_id" before the sum aggregation.
    :return: Table of variants with transcript expression information aggregated.
    """
    tissues = hl.eval(ht.tissues)

    grouping = ["locus", "gene_id"]
    if additional_group_by is not None:
        grouping = grouping + list(additional_group_by)

    # Aggregate the transcript expression information by locus, gene_id and
    # annotations in additional_group_by.
    ht = ht.group_by(*grouping).aggregate(
        exp_prop_mean=hl.agg.sum(ht.exp_prop_mean),
        **{t: hl.struct(**{a: hl.agg.sum(ht[t][a]) for a in ht[t]}) for t in tissues},
    )

    # If 'alleles' is in the Table, key by 'locus' and 'alleles'.
    keys = ["locus"]
    if "alleles" in ht.row:
        keys.append("alleles")

    ht = ht.key_by(*keys)

    return ht


def process_annotate_aggregate_variants(
    ht: hl.Table,
    tx_ht: hl.Table,
    tissues_to_filter: Optional[List[str]] = None,
    vep_root: str = "vep",
    vep_annotation: str = "transcript_consequences",
    filter_to_csqs: Optional[List[str]] = CSQ_CODING,
    additional_group_by: Optional[Union[Tuple[str], List[str]]] = (
        "alleles",
        "gene_symbol",
        "most_severe_consequence",
        "lof",
        "lof_flags",
    ),
    **kwargs,
) -> hl.Table:
    """
    One-stop usage of preprocess_variants_for_tx, tx_annotate_variants and tx_aggregate_variants.

    :param ht: Table of variants to annotate, it should contain at least the
         following nested fields: `vep.transcript_consequences`, `freq`.
    :param tx_ht: Table of transcript expression information.
    :param tissues_to_filter: Optional list of tissues to exclude from the output.
    :param vep_root: Name used for root VEP annotation. Default is 'vep'.
    :param vep_annotation: Name of annotation in 'vep' annotation, refer to the
        function where it is used for more details.
    :param filter_to_csqs: Optional list of consequences to filter to. Default is None.
    :param additional_group_by: Optional list of additional fields to group by before
        sum aggregation. If None, the returned Table will be grouped by only "locus"
        and "gene_id" before the sum aggregation.
    :return: Table of variants with transcript expression information aggregated.
    """
    tx_ht = tx_annotate_variants(
        preprocess_variants_for_tx(
            ht, vep_root=vep_root, filter_to_csqs=filter_to_csqs, **kwargs
        ),
        tx_ht,
        tissues_to_filter=tissues_to_filter,
        vep_root=vep_root,
        vep_annotation=vep_annotation,
    )

    tx_ht = tx_aggregate_variants(tx_ht, additional_group_by=additional_group_by)
    tx_ht = tx_ht.collect_by_key("tx_annotation")
    ht = ht.annotate(**tx_ht[ht.key]).annotate_globals(
        tissues=tx_ht.index_globals().tissues
    )

    return ht


def keep_loftee_for_high_impact(ht: hl.expr) -> hl.Table:
    """
    Keep the LOFTEE annotations for high_impact coding variants after transcript expression annotation.

    :param ht: Table of variants annotated with transcript expression
        information.
    :return: Table of variants annotated with transcript expression information
        filtered to keep LOFTEE annotations for high_impact coding variants.
    """
    csq_high = hl.literal(set(CSQ_CODING_HIGH_IMPACT))
    ht = ht.annotate(
        lof=hl.if_else(
            csq_high.contains(ht.most_severe_consequence),
            ht.lof,
            hl.missing(hl.tstr),
        ),
        lof_flag=hl.if_else(
            csq_high.contains(ht.most_severe_consequence),
            ht.lof_flags,
            hl.missing(hl.tstr),
        ),
    )
    return ht


def get_worst_csq_per_variant(
    ht: hl.Table, keep_loftee_for_csq_high: bool = False
) -> hl.Table:
    """
    Get the worst consequence of each variant (keyed by locus and alleles) or each locus (keyed by locus).

    :param ht: Table of variants annotated with transcript expression information.
    :param keep_loftee_for_csq_high: If False, include "OS" (Other Splice) annotations
        from 'lof' of LOFTEE. "OS" could be annotated in protein_coding regions on any
        variant except the ones in UTRs, stop_gained and frameshift_variant according to
        LOFTEE settings. "OS" showed to be more constraint than "LC" variants. Default is
        False.
    :return: Table of variants annotated with transcript expression information with
        annotations of the worst consequence of each variant or locus.
    """

    def _get_csq_order(keep_loftee_for_csq_high: bool) -> list:
        """
        Get the order of consequence terms.

        :param keep_loftee_for_csq_high: If False, include "OS" (Other Splice)
        :return: The order of consequence terms.
        """
        csq_order = []
        lof_values = (
            ["HC", "LC", hl.missing(hl.tstr)]
            if keep_loftee_for_csq_high
            else ["HC", "OS", "LC", hl.missing(hl.tstr)]
        )
        for lof in lof_values:
            for no_lof_flag in [True, False]:
                for consequence in CSQ_ORDER:
                    csq_order.append((lof, no_lof_flag, consequence))
        return csq_order

    def _get_sort_key(x, csq_order):
        """
        Get sort key for transcript consequence.

        :param x: The field to be sorted.
        :param csq_order: The order of consequence terms.
        :return: The sort key.
        """
        return csq_order[
            (
                x.lof,
                hl.or_else(hl.is_missing(x.lof_flags), False),
                x.most_severe_consequence,
            )
        ]

    ht = ht.collect_by_key("tx_annotation")

    csq_order = []
    # TODO: Do we add PolyPhen to prioritize missense variants?
    if keep_loftee_for_csq_high:
        ht = ht.annotate(
            tx_annotation=ht.tx_annotation.map(keep_loftee_for_high_impact)
        )

    csq_order = hl.literal(
        {x: i for i, x in enumerate(_get_csq_order(keep_loftee_for_csq_high))}
    )

    ht = ht.select(
        **hl.sorted(
            ht.tx_annotation,
            key=lambda x: _get_sort_key(x, csq_order),
        )[0]
    )

    return ht<|MERGE_RESOLUTION|>--- conflicted
+++ resolved
@@ -6,14 +6,10 @@
 
 from gnomad.utils.filtering import filter_to_gencode_cds
 from gnomad.utils.vep import (
-<<<<<<< HEAD
+    CSQ_CODING,
     CSQ_CODING_HIGH_IMPACT,
     CSQ_ORDER,
-    SPLICE_CSQS,
-=======
-    CSQ_CODING,
     CSQ_SPLICE,
->>>>>>> e2366ad4
     explode_by_vep_annotation,
     filter_vep_transcript_csqs,
     process_consequences,
