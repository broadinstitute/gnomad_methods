--- conflicted
+++ resolved
@@ -1,10 +1,6 @@
 """Utils module containing generic functions that are useful for adding transcript expression-aware annotations."""
-<<<<<<< HEAD
-from typing import Callable, List, Optional, Tuple
-=======
 import logging
 from typing import Callable, List, Optional, Tuple, Union
->>>>>>> 20b559f7
 
 import hail as hl
 
@@ -21,10 +17,6 @@
     transcript_expression_expr: Union[hl.expr.NumericExpression, str] = "x",
     tissue_expr: Union[hl.expr.StringExpression, str] = "tissue",
     summary_agg_func: Optional[Callable] = None,
-<<<<<<< HEAD
-    tissue_as_row: bool = False,
-=======
->>>>>>> 20b559f7
 ) -> Tuple[hl.Table, hl.Table]:
     """
     Summarize a transcript expression MatrixTable by transcript, gene, and tissue.
@@ -33,27 +25,6 @@
     function to use to summarize the expression by tissue. By default, the median is
     used.
 
-<<<<<<< HEAD
-    .. note::
-
-        The outputs can be returned in one of the following formats:
-
-        - A Table with a field containing an array of summarized expression
-          values by tissue, where the order of tissues in the array is indicated by
-          the "tissues" global annotation (`tissue_as_row` set to False).
-        - A Table with a row annotation for each tissue containing the summarized
-          tissue expression value (`tissue_as_row` set to True).
-
-    :param rsem_mt: MatrixTable of RSEM quantifications.
-    :param tissue_expr: Column expression indicating tissue type.
-    :param rsem_expr: Entry expression indicating RSEM quantification.
-    :param summary_agg_func: Optional aggregation function to use to summarize the RSEM
-        values by tissue. Default is None, which will use a median aggregation.
-    :param tissue_as_row: If True, return a Table with a row annotation for each tissue
-        instead of an array of RSEM values. Default is False.
-    :return: A Table of summarized transcript expression and a Table of summarized
-        gene expression.
-=======
     The returned Table has a row annotation for each tissue containing the summarized
     tissue expression value.
 
@@ -67,86 +38,10 @@
         is None, which will use a median aggregation.
     :return: A Table of summarized transcript expression by tissue and a Table of
         summarized gene expression by tissue.
->>>>>>> 20b559f7
     """
     if summary_agg_func is None:
         summary_agg_func = lambda x: hl.median(hl.agg.collect(x))
 
-<<<<<<< HEAD
-    rsem_mt = rsem_mt.group_cols_by(tissue=tissue_expr).aggregate(
-        transcript_expression=summary_agg_func(rsem_expr)
-    )
-
-    if tissue_as_row:
-        transcript_ht = rsem_mt.rename({"transcript_expression": ""}).make_table()
-        gene_ht = transcript_ht.key_by("gene_id").drop("transcript_id")
-        tissues = list(gene_ht.row)
-        tissues.remove("gene_id")
-        gene_ht = gene_ht.group_by(*gene_ht.key).aggregate(
-            **{tissue: hl.agg.sum(gene_ht[tissue]) for tissue in tissues}
-        )
-    else:
-        transcript_ht = rsem_mt.localize_entries(
-            columns_array_field_name="tissues",
-            entries_array_field_name="transcript_expression",
-        )
-        transcript_ht = transcript_ht.annotate(
-            transcript_expression=transcript_ht.transcript_expression.map(
-                lambda x: x.transcript_expression
-            )
-        )
-        transcript_ht = transcript_ht.annotate_globals(
-            tissues=transcript_ht.tissues.map(lambda x: x.tissue)
-        )
-        gene_ht = transcript_ht.group_by(transcript_ht.gene_id).aggregate(
-            gene_expression=hl.agg.array_sum(transcript_ht.transcript_expression)
-        )
-
-    return transcript_ht.key_by("transcript_id", "gene_id"), gene_ht.key_by("gene_id")
-
-
-def get_expression_proportion(
-    transcript_ht: hl.Table,
-    gene_ht: hl.Table,
-    tissues_to_filter: Optional[List[str]] = None,
-) -> hl.Table:
-    """
-    Calculate the proportion of expression of transcript to gene per tissue.
-
-    :param transcript_ht: Table of summarized transcript expression by tissue.
-    :param gene_ht: Table of summarized gene expression by tissue.
-    :param tissues_to_filter: Optional list of tissues to filter out
-    :return: Table with expression proportion of transcript to gene per tissue
-        and mean expression proportion across tissues.
-    """
-    transcript_ht = tissue_expression_ht_to_array(
-        transcript_ht, tissues_to_filter=tissues_to_filter
-    )
-    gene_ht = tissue_expression_ht_to_array(
-        gene_ht, tissues=hl.eval(transcript_ht.tissues)
-    )
-
-    # Join the transcript expression table and gene expression table.
-    transcript_ht = transcript_ht.annotate(
-        gene_expression=gene_ht[transcript_ht.gene_id].tissue_expression
-    )
-
-    # Calculate the proportion of expression of transcript to gene per tissue.
-    transcript_ht = transcript_ht.annotate(
-        exp_prop=hl.or_else(
-            transcript_ht.transcript_expression / transcript_ht.gene_expression,
-            hl.empty_array(hl.tfloat64),
-        ),
-    )
-    # Calculate the mean expression proportion across tissues.
-    transcript_ht = transcript_ht.annotate(
-        exp_prop_mean=hl.mean(
-            hl.filter(lambda e: ~hl.is_nan(e), transcript_ht.exp_prop),
-        )
-    )
-
-    return transcript_ht
-=======
     mt = mt.group_cols_by(tissue=tissue_expr).aggregate(
         tx=summary_agg_func(transcript_expression_expr)
     )
@@ -194,5 +89,4 @@
     ht = ht.select_globals(tissues=tissues)
     ht = ht.select(tissue_expression=[ht[t] for t in tissues])
 
-    return ht
->>>>>>> 20b559f7
+    return ht