from hail2 import *
import hail

CURRENT_HAIL_VERSION = "0.2"
CURRENT_RELEASE = "2.0.2"
CURRENT_GENOME_META = "2017-06-02"  # YYYY-MM-DD
CURRENT_EXOME_META = "2017-06-02"

RELEASES = ["2.0.1", "2.0.2"]

GENOME_POPS = ['AFR', 'AMR', 'ASJ', 'EAS', 'FIN', 'NFE', 'OTH']
EXOME_POPS = ['AFR', 'AMR', 'ASJ', 'EAS', 'FIN', 'NFE', 'OTH', 'SAS']
EXAC_POPS = ["AFR", "AMR", "EAS", "FIN", "NFE", "OTH", "SAS"]


def public_exomes_vds_path(split=False, version=CURRENT_RELEASE):
    return 'gs://gnomad-public/release/{0}/vds/exomes/gnomad.exomes.r{0}.sites{1}.vds'.format(version, ".split" if split else "")


def public_genomes_vds_path(split=False, version=CURRENT_RELEASE):
    return 'gs://gnomad-public/release/{0}/vds/genomes/gnomad.genomes.r{0}.sites{1}.vds'.format(version, ".split" if split else "")


def get_gnomad_public_data(hc, data_type, split=False, version=CURRENT_RELEASE):
    """
    Wrapper function to get public gnomAD data as VDS.

    :param HailContext hc: HailContext
    :param str data_type: One of `exomes` or `genomes`
    :param bool split: Whether the dataset should be split
    :param str version: One of the RELEASEs
    :return: Chosen VDS
    :rtype: MatrixTable
    """
    return hc.read(get_gnomad_public_data_path(data_type, split=split, version=version))


def get_gnomad_data(hc, data_type, hardcalls=None, split=False, hail_version=CURRENT_HAIL_VERSION,
<<<<<<< HEAD
                    meta_version=None, meta_root='meta', vqsr=True, fam_root='fam', duplicate_mapping_root=None,
                    release_samples=False):
=======
                    meta_version=None, meta_root='sa.meta', vqsr=True, fam_root='sa.fam', duplicate_mapping_root=None,
                    release_samples=False, release_annotations=None):
>>>>>>> 80fb6b91
    """
    Wrapper function to get gnomAD data as VDS.

    :param HailContext hc: HailContext
    :param str data_type: One of `exomes` or `genomes`
    :param str hardcalls: One of `adj` or `raw` if hardcalls are desired (leave as None for raw data)
    :param bool split: Whether the dataset should be split (only applies to hardcalls)
    :param str hail_version: One of the HAIL_VERSIONs
    :param str meta_version: Version of metadata (None for current)
    :param str meta_root: Where to put metadata. Set to None if no metadata is desired.
    :param bool vqsr: Whether to add VQSR information for exomes (goes into va.info)
    :param str fam_root: Where to put the pedigree information. Set to None if no pedigree information is desired.
    :param str duplicate_mapping_root: Where to put the duplicate genome/exome samples ID mapping (default is None -- do not annotate)
    :param bool release_samples: When set, filters the data to release samples only
    :param str release_annotations: One of the RELEASES to add variant annotations (into va), or None for no data
    :return: Chosen VDS
    :rtype: MatrixTable
    """
    vds = hc.read(get_gnomad_data_path(data_type, hardcalls=hardcalls, split=split, hail_version=hail_version))

    if meta_root:
        meta_kt = get_gnomad_meta(hc, data_type, meta_version)
        vds = vds.annotate_cols(**{meta_root: meta_kt[vds.s]})

    if duplicate_mapping_root:
        dup_kt = hc.import_table(genomes_exomes_duplicate_ids_tsv_path, impute=True,
                                 key='exome_id' if data_type == "exomes" else 'genome_id')
        vds = vds.annotate_cols(**{duplicate_mapping_root: dup_kt[vds.s]})

    if fam_root:
        fam_kt = hail.KeyTable.import_fam(exomes_fam_path if data_type == "exomes" else genomes_fam_path).to_hail2()
        vds = vds.annotate_cols(**{fam_root: fam_kt[vds.s]})

    pops = EXOME_POPS if data_type == 'exomes' else GENOME_POPS
    vds = vds.annotate_globals(pops=map(lambda x: x.lower(), pops))

    if data_type == 'exomes' and vqsr:
        vqsr_vds = hc.read(vqsr_exomes_sites_vds_path())
        annotations = ['culprit', 'POSITIVE_TRAIN_SITE', 'NEGATIVE_TRAIN_SITE', 'VQSLOD']
        vqsr_vds = vqsr_vds.annotate_rows(data=Struct(**{ann: vqsr_vds.info[ann] for ann in annotations}))
        vds = vds.annotate_rows(info=f.merge(vds.info, vqsr_vds[vds.v, :].data))

    if release_samples:
        vds = vds.filter_cols(vds.meta.release)

    if release_annotations:
        sites_vds = get_gnomad_public_data(hc, data_type, split, release_annotations)
        vds = vds.annotate_variants_vds(sites_vds, root='va')

    return vds


def get_gnomad_meta(hc, data_type, version=None):
    """
    Wrapper function to get gnomAD metadata as keytable

    :param HailContext hc: HailContext
    :param str data_type: One of `exomes` or `genomes`
    :param str version: Metadata version (None for current)
    :return: Metadata Table
    :rtype: Table
    """
    meta_kt = hc.import_table(get_gnomad_meta_path(data_type, version), impute=True,
                              key="sample" if data_type == "exomes" else "Sample")

    return meta_kt.annotate(
        release=meta_kt.drop_status == "keep" if data_type == 'exomes' else meta_kt.keep,  # unify_sample_qc: this is version dependent will need fixing when new metadata arrives
        population=meta_kt.population if data_type == 'exomes' else f.cond(meta_kt.final_pop == 'sas', 'oth', meta_kt.final_pop)
    )


def get_gnomad_public_data_path(data_type, split=False, version=CURRENT_RELEASE):
    """
    Wrapper function to get paths to gnomAD data

    :param str data_type: One of `exomes` or `genomes`
    :param bool split: Whether the dataset should be split
    :param str version: One of the RELEASEs
    :return: Path to chosen VDS
    :rtype: str
    """
    if version not in RELEASES:
        return DataException("Select version as one of {}".format(RELEASES))

    if data_type == 'exomes':
        return public_exomes_vds_path(split, version)
    elif data_type == 'genomes':
        return public_genomes_vds_path(split, version)
    return DataException("Select data_type as one of 'genomes' or 'exomes'")


def get_gnomad_data_path(data_type, hardcalls=None, split=False, hail_version=CURRENT_HAIL_VERSION):
    """
    Wrapper function to get paths to gnomAD data

    :param str data_type: One of `exomes` or `genomes`
    :param str hardcalls: One of `adj` or `raw` if hardcalls are desired (leave as None for raw data)
    :param bool split: Whether the dataset should be split (only applies to hardcalls)
    :param str hail_version: One of the HAIL_VERSIONs
    :return: Path to chosen VDS
    :rtype: str
    """
    if hardcalls is not None and hardcalls not in ('adj', 'raw'):
        return DataException("Select hardcalls as one of 'adj', 'raw', or None")
    if data_type == 'exomes':
        if not hardcalls:
            return raw_exomes_vds_path(hail_version)
        else:
            return hardcalls_exomes_vds_path(split, hardcalls == 'adj', hail_version)
    elif data_type == 'genomes':
        if not hardcalls:
            return raw_genomes_vds_path(hail_version)
        else:
            return hardcalls_genomes_vds_path(split, hardcalls == 'adj', hail_version)
    return DataException("Select data_type as one of 'genomes' or 'exomes'")


def get_gnomad_meta_path(data_type, version=None):
    """
    Wrapper function to get paths to gnomAD metadata

    :param str data_type: One of `exomes` or `genomes`
    :param str version: String with version (date) for metadata
    :return: Path to chosen metadata file
    :rtype: str
    """
    if data_type == 'exomes':
        if version:
            return metadata_exomes_tsv_path(version)
        return metadata_exomes_tsv_path()
    elif data_type == 'genomes':
        if version:
            return metadata_genomes_tsv_path(version)
        return metadata_genomes_tsv_path()
    return DataException("Select data_type as one of 'genomes' or 'exomes'")


def vqsr_exomes_sites_vds_path(hail_version=CURRENT_HAIL_VERSION):
    return 'gs://gnomad/raw/hail-{0}/vds/exomes/gnomad.exomes.vqsr.sites.vds'.format(hail_version)


def raw_exomes_vds_path(hail_version=CURRENT_HAIL_VERSION):
    return 'gs://gnomad/raw/hail-{0}/vds/exomes/gnomad.exomes.vds'.format(hail_version)


def raw_genomes_vds_path(hail_version=CURRENT_HAIL_VERSION):
    return 'gs://gnomad/raw/hail-{0}/vds/genomes/gnomad.genomes.vds'.format(hail_version)


def raw_exac_vds_path(hail_version=CURRENT_HAIL_VERSION):
    return 'gs://gnomad/raw/hail-{0}/vds/exac/exac.vds'.format(hail_version)


def hardcalls_exomes_vds_path(split=False, adj=False, hail_version=CURRENT_HAIL_VERSION):
    return 'gs://gnomad/hardcalls/hail-{0}/vds/exomes/gnomad.exomes.{1}{2}.vds'.format(hail_version,
                                                                                       "adj" if adj else "raw",
                                                                                       ".split" if split else "")


def hardcalls_genomes_vds_path(split=False, adj=False, hail_version=CURRENT_HAIL_VERSION):
    return 'gs://gnomad/hardcalls/hail-{0}/vds/genomes/gnomad.genomes.{1}{2}.vds'.format(hail_version,
                                                                                         "adj" if adj else "raw",
                                                                                         ".split" if split else "")

gnomad_pca_vds_path = "gs://gnomad-genomes/sampleqc/gnomad.pca.vds"


def metadata_genomes_tsv_path(version=CURRENT_GENOME_META):
    return 'gs://gnomad/metadata/genomes/gnomad.genomes.metadata.{0}.tsv.bgz'.format(version)


def metadata_exomes_tsv_path(version=CURRENT_EXOME_META):
    return 'gs://gnomad/metadata/exomes/gnomad.exomes.metadata.{0}.tsv.bgz'.format(version)


genomes_fam_path = "gs://gnomad/metadata/genomes/gnomad.genomes.fam"
exomes_fam_path = "gs://gnomad/metadata/exomes/gnomad.exomes.fam"
genomes_exomes_duplicate_ids_tsv_path = "gs://gnomad/metadata/genomes_exomes_duplicate_ids.tsv"


def omni_vds_path(hail_version=CURRENT_HAIL_VERSION):
    return 'gs://gnomad-public/truth-sets/hail-{0}/1000G_omni2.5.b37.vds'.format(hail_version)


def mills_vds_path(hail_version=CURRENT_HAIL_VERSION):
    return 'gs://gnomad-public/truth-sets/hail-{0}/Mills_and_1000G_gold_standard.indels.b37.vds'.format(hail_version)


def hapmap_vds_path(hail_version=CURRENT_HAIL_VERSION):
    return 'gs://gnomad-public/truth-sets/hail-{0}/hapmap_3.3.b37.vds'.format(hail_version)


def kgp_high_conf_snvs_vds_path(hail_version=CURRENT_HAIL_VERSION):
    return 'gs://gnomad-public/truth-sets/hail-{0}/1000G_phase1.snps.high_confidence.b37.vds'.format(hail_version)


def NA12878_vds_path(hail_version=CURRENT_HAIL_VERSION):
    return 'gs://gnomad-public/truth-sets/hail-{0}/NA12878_GIAB_highconf_CG-IllFB-IllGATKHC-Ion-Solid-10X_CHROM1-X_v3.3_highconf.vds'.format(hail_version)


def syndip_vds_path(hail_version=CURRENT_HAIL_VERSION):
    return 'gs://gnomad-public/truth-sets/hail-{0}/hybrid.m37m.vds'.format(hail_version)


dbsnp_vcf_path = "gs://gnomad-public/truth-sets/source/All_20160601.vcf.bgz"

NA12878_high_conf_regions_bed_path = "gs://gnomad-public/truth-sets/source/NA12878_GIAB_highconf_CG-IllFB-IllGATKHC-Ion-Solid-10X_CHROM1-X_v3.3_highconf.bed"
NA12878_high_conf_exome_regions_bed_path = "gs://gnomad-public/truth-sets/source/union13callableMQonlymerged_addcert_nouncert_excludesimplerep_excludesegdups_excludedecoy_excludeRepSeqSTRs_noCNVs_v2.18_2mindatasets_5minYesNoRatio.bed"
syndip_high_conf_regions_bed_path = "gs://gnomad-public/truth-sets/source/hybrid.m37m.bed"
clinvar_tsv_path = "gs://gnomad-resources/annotations/clinvar_alleles.single.b37.tsv.gz"
clinvar_vds_path = "gs://gnomad-resources/annotations/clinvar_alleles.single.b37.vds"

# Useful intervals
lcr_intervals_path = "gs://gnomad-public/intervals/LCR.interval_list"
decoy_intervals_path = "gs://gnomad-public/intervals/mm-2-merged.bed.gz"
purcell5k_intervals_path = "gs://gnomad-public/intervals/purcell5k.interval_list"

# Exome intervals
exomes_high_conf_regions_intervals_path = "gs://gnomad-public/intervals/exomes_high_coverage.auto.interval_list"
exome_calling_intervals_path = 'gs://gnomad-public/intervals/exome_calling_regions.v1.interval_list'
evaluation_intervals_path = 'gs://gnomad-public/intervals/exome_evaluation_regions.v1.noheader.interval_list'
high_coverage_intervals_path = 'gs://gnomad-public/intervals/high_coverage.auto.interval_list'

vep_config = "/vep/vep-gcloud.properties"

# Annotations
methylation_kt_path = "gs://gnomad-resources/methylation.kt"
context_vds_path = 'gs://gnomad-resources/constraint/context_processed.vds'


class DataException(Exception):
    pass
<|MERGE_RESOLUTION|>--- conflicted
+++ resolved
@@ -36,13 +36,8 @@
 
 
 def get_gnomad_data(hc, data_type, hardcalls=None, split=False, hail_version=CURRENT_HAIL_VERSION,
-<<<<<<< HEAD
                     meta_version=None, meta_root='meta', vqsr=True, fam_root='fam', duplicate_mapping_root=None,
-                    release_samples=False):
-=======
-                    meta_version=None, meta_root='sa.meta', vqsr=True, fam_root='sa.fam', duplicate_mapping_root=None,
                     release_samples=False, release_annotations=None):
->>>>>>> 80fb6b91
     """
     Wrapper function to get gnomAD data as VDS.
 
