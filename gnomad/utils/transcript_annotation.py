--- conflicted
+++ resolved
@@ -368,11 +368,7 @@
     return ht
 
 
-<<<<<<< HEAD
-def perform_tx_based_annotation_pipeline(
-=======
 def perform_tx_annotation_pipeline(
->>>>>>> b04e4e84
     ht: hl.Table,
     tx_ht: hl.Table,
     tissues_to_filter: Optional[List[str]] = None,
