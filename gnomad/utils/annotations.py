--- conflicted
+++ resolved
@@ -4,12 +4,7 @@
 import itertools
 import json
 import logging
-<<<<<<< HEAD
-from timeit import default_timer as timer
-from typing import Any, Dict, List, Optional, Set, Tuple, Union
-=======
 from typing import Any, Callable, Dict, List, Optional, Set, Tuple, Union
->>>>>>> 7095e946
 
 import ga4gh.core as ga4gh_core
 import ga4gh.vrs as ga4gh_vrs
@@ -969,12 +964,8 @@
     :return: `region_flag` struct row annotation
     """
     prob_flags_expr = (
-<<<<<<< HEAD
-        {"non_par": t.locus.in_x_nonpar() | t.locus.in_y_nonpar()} if non_par else {}
-=======
         {"non_par": (t.locus.in_x_nonpar() | t.locus.in_y_nonpar())
          } if non_par else {}  # fmt: skip
->>>>>>> 7095e946
     )
 
     if prob_regions is not None:
@@ -1058,7 +1049,6 @@
     )
 
 
-<<<<<<< HEAD
 def gks_compute_seqloc_digest(vrs_variant: dict) -> dict:
     """
     Compute and set the digest-based id for the sequence location.
@@ -1365,7 +1355,8 @@
         final_freq_dict["subcohortFrequency"] = list_of_group_info_dicts
 
     return final_freq_dict
-=======
+
+
 def merge_freq_arrays(
     farrays: List[hl.expr.ArrayExpression],
     fmeta: List[List[Dict[str, str]]],
@@ -2234,5 +2225,4 @@
             }
         )
 
-    return ht.annotate(**updated_rows)
->>>>>>> 7095e946
+    return ht.annotate(**updated_rows)