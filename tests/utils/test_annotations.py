--- conflicted
+++ resolved
@@ -6,13 +6,10 @@
 import pytest
 
 from gnomad.utils.annotations import (
-<<<<<<< HEAD
     VRS_CHROM_IDS,
     add_gks_va,
     add_gks_vrs,
-=======
     annotate_downsamplings,
->>>>>>> 44bda069
     fill_missing_key_combinations,
     get_copy_state_by_sex,
     merge_array_expressions,
@@ -1094,7 +1091,6 @@
             ht.select(result_hist=result_hist).collect()
 
 
-<<<<<<< HEAD
 class TestVRSFunctions:
     """Test the VRS-related functions."""
 
@@ -1218,7 +1214,8 @@
 
         # The function should work with VRS 2.0.1+
         assert callable(add_gks_vrs)
-=======
+
+
 class TestAnnotateDownsamplings:
     """Test the annotate_downsamplings function."""
 
@@ -1375,5 +1372,4 @@
         rows = result.collect()
         for row in rows:
             assert "global_idx" in row.downsampling
-            assert "gen_anc_idx" in row.downsampling
->>>>>>> 44bda069
+            assert "gen_anc_idx" in row.downsampling