# noqa: D100

import logging
from typing import Callable, Dict, List, Optional, Set, Tuple, Union

import hail as hl

from gnomad.utils.annotations import (
    agg_by_strata,
    annotate_adj,
    fs_from_sb,
    generate_freq_group_membership_array,
    get_adj_expr,
    get_lowqual_expr,
    pab_max_expr,
    sor_from_sb,
)
from gnomad.utils.intervals import interval_length, union_intervals
from gnomad.utils.reference_genome import get_reference_genome

logging.basicConfig(
    format="%(asctime)s (%(name)s %(lineno)s): %(message)s",
    datefmt="%m/%d/%Y %I:%M:%S %p",
)
logger = logging.getLogger(__name__)
logger.setLevel(logging.INFO)

INFO_AGG_FIELDS = {
    "sum_agg_fields": ["QUALapprox"],
    "int32_sum_agg_fields": ["VarDP"],
    "median_agg_fields": ["ReadPosRankSum", "MQRankSum"],
    "array_sum_agg_fields": ["SB", "RAW_MQandDP"],
}

AS_INFO_AGG_FIELDS = {
    "sum_agg_fields": ["AS_QUALapprox", "AS_RAW_MQ"],
    "int32_sum_agg_fields": ["AS_VarDP"],
    "median_agg_fields": ["AS_RAW_ReadPosRankSum", "AS_RAW_MQRankSum"],
    "array_sum_agg_fields": ["AS_SB_TABLE"],
}


def compute_last_ref_block_end(mt: hl.MatrixTable) -> hl.Table:
    """
    Compute the genomic position of the most upstream reference block overlapping each row on a sparse MT.

    Note that since reference blocks do not extend beyond contig boundaries, only the position is kept.

    This function returns a Table with that annotation.  (`last_END_position`).

    :param mt: Input MatrixTable
    :return: Output Table with `last_END_position` annotation
    """
    mt = mt.select_entries("END")

    # Localize entries, so that they can be viewed as an array and scanned
    # over using hl.scan.array_agg
    ht = mt._localize_entries("__entries", "__cols")

    # Compute the position by using hl.scan._prev_nonnull.
    # This was inspired by hl.experimental.densify
    # _prev_non_null is an aggregator that keeps the previous record in memory
    # and updates it with the given value at the row if it's not null (missing)
    # The following code computes the following annotation for each row:
    # 1. Keep a scan of the entries using _prev_nonnull, keeping the start (ht.locus) and end (entry.END) of each ref block  (1.1)
    # 2. For the current row locus, record the start of the block that starts the furthest away,
    # that is the minimum position in the current scan for any block that
    # overlaps the current locus (2.1)
    ht = ht.select(
        last_END_position=hl.or_else(
            hl.min(  # 2. For the current row locus, record the start of the block that starts the furthest away
                hl.scan.array_agg(
                    lambda entry: hl.scan._prev_nonnull(  # 1. Keep a scan of the entries using _prev_nonnull
                        hl.or_missing(
                            hl.is_defined(
                                entry.END
                            ),  # Update the scan whenever a new ref block is encountered
                            hl.tuple(
                                [  # 1.1 keep the start (ht.locus) and end (entry.END) of each ref block
                                    ht.locus,
                                    entry.END,
                                ]
                            ),
                        )
                    ),
                    ht.__entries,
                ).map(
                    lambda x: hl.or_missing(  # 2.1 get the start position of blocks that overlap the current locus
                        (x[1] >= ht.locus.position) & (x[0].contig == ht.locus.contig),
                        x[0].position,
                    )
                )
            ),
            ht.locus.position,
        )
    )
    return ht.select_globals().key_by("locus")


def densify_sites(
    mt: hl.MatrixTable,
    sites_ht: hl.Table,
    last_END_positions_ht: hl.Table,
    semi_join_rows: bool = True,
) -> hl.MatrixTable:
    """
    Create a dense version of the input sparse MT at the sites in `sites_ht` reading the minimal amount of data required.

    Note that only rows that appear both in `mt` and `sites_ht` are returned.

    :param mt: Input sparse MT
    :param sites_ht: Desired sites to densify
    :param last_END_positions_ht: Table storing positions of the furthest ref block (END tag)
    :param semi_join_rows: Whether to filter the MT rows based on semi-join (default, better if sites_ht is large) or based on filter_intervals (better if sites_ht only contains a few sites)
    :return: Dense MT filtered to the sites in `sites_ht`
    """
    logger.info("Computing intervals to densify from sites Table.")
    sites_ht = sites_ht.key_by("locus")
    sites_ht = sites_ht.annotate(
        interval=hl.locus_interval(
            sites_ht.locus.contig,
            last_END_positions_ht[sites_ht.key].last_END_position,
            end=sites_ht.locus.position,
            includes_end=True,
            reference_genome=sites_ht.locus.dtype.reference_genome,
        )
    )
    sites_ht = sites_ht.filter(hl.is_defined(sites_ht.interval))

    if semi_join_rows:
        mt = mt.filter_rows(hl.is_defined(sites_ht.key_by("interval")[mt.locus]))
    else:
        logger.info("Collecting intervals to densify.")
        intervals = sites_ht.interval.collect()

        print(
            "Found {0} intervals, totalling {1} bp in the dense Matrix.".format(
                len(intervals),
                sum(
                    [
                        interval_length(interval)
                        for interval in union_intervals(intervals)
                    ]
                ),
            )
        )

        mt = hl.filter_intervals(mt, intervals)

    mt = hl.experimental.densify(mt)

    return mt.filter_rows(hl.is_defined(sites_ht[mt.locus]))


def _get_info_agg_expr(
    mt: hl.MatrixTable,
    sum_agg_fields: Union[
        List[str], Dict[str, hl.expr.NumericExpression]
    ] = INFO_AGG_FIELDS["sum_agg_fields"],
    int32_sum_agg_fields: Union[
        List[str], Dict[str, hl.expr.NumericExpression]
    ] = INFO_AGG_FIELDS["int32_sum_agg_fields"],
    median_agg_fields: Union[
        List[str], Dict[str, hl.expr.NumericExpression]
    ] = INFO_AGG_FIELDS["median_agg_fields"],
    array_sum_agg_fields: Union[
        List[str], Dict[str, hl.expr.ArrayNumericExpression]
    ] = INFO_AGG_FIELDS["array_sum_agg_fields"],
    prefix: str = "",
    treat_fields_as_allele_specific: bool = False,
) -> Dict[str, hl.expr.Aggregation]:
    """
    Create Aggregators for both site or AS info expression aggregations.

    .. note::

        - If `SB` is specified in array_sum_agg_fields, it will be aggregated as
          `AS_SB_TABLE`, according to GATK standard nomenclature.
        - If `RAW_MQandDP` is specified in array_sum_agg_fields, it will be used for
          the `MQ` calculation and then dropped according to GATK recommendation.
        - If `RAW_MQ` and `MQ_DP` are given, they will be used for the `MQ` calculation
          and then dropped according to GATK recommendation.
        - If the fields to be aggregated (`sum_agg_fields`, `int32_sum_agg_fields`,
          `median_agg_fields`) are passed as list of str, then they should correspond
          to entry fields in `mt` or in mt.gvcf_info`.
        - Priority is given to entry fields in `mt` over those in `mt.gvcf_info` in
          case of a name clash.

    :param mt: Input MT
    :param sum_agg_fields: Fields to aggregate using sum.
    :param int32_sum_agg_fields: Fields to aggregate using sum using int32.
    :param median_agg_fields: Fields to aggregate using (approximate) median.
    :param array_sum_agg_fields: Fields to aggregate using element-wise summing over an
        array.
    :param prefix: Optional prefix for the fields. Used for adding 'AS_' in the AS case.
    :param treat_fields_as_allele_specific: Treat info fields as allele-specific. Defaults to False.
    :return: Dictionary of expression names and their corresponding aggregation
        Expression.
    """

    def _agg_list_to_dict(
        mt: hl.MatrixTable, fields: List[str]
    ) -> Dict[str, hl.expr.NumericExpression]:
        out_fields = {}
        if "gvcf_info" in mt.entry:
            out_fields = {f: mt.gvcf_info[f] for f in fields if f in mt.gvcf_info}

        out_fields.update({f: mt[f] for f in fields if f in mt.entry})

        # Check that all fields were found.
        missing_fields = [f for f in fields if f not in out_fields]
        if missing_fields:
            raise ValueError(
                "Could not find the following field(s)in the MT entry schema (or nested"
                " under mt.gvcf_info: {}".format(",".join(missing_fields))
            )

        if treat_fields_as_allele_specific:
            # TODO: Change to use hl.vds.local_to_global when fill_value can accept
            #  missing (error in v0.2.119).
            out_fields = {
                f: hl.bind(
                    lambda x: hl.if_else(f == "AS_SB_TABLE", x, x[1:]),
                    hl.range(hl.len(mt.alleles)).map(
                        lambda i: hl.or_missing(
                            mt.LA.contains(i), out_fields[f][mt.LA.index(i)]
                        )
                    ),
                )
                for f in fields
            }

        return out_fields

    # Map str to expressions where needed.
    if isinstance(sum_agg_fields, list):
        sum_agg_fields = _agg_list_to_dict(mt, sum_agg_fields)

    if isinstance(int32_sum_agg_fields, list):
        int32_sum_agg_fields = _agg_list_to_dict(mt, int32_sum_agg_fields)

    if isinstance(median_agg_fields, list):
        median_agg_fields = _agg_list_to_dict(mt, median_agg_fields)

    if isinstance(array_sum_agg_fields, list):
        array_sum_agg_fields = _agg_list_to_dict(mt, array_sum_agg_fields)

    aggs = [
        (median_agg_fields, lambda x: hl.agg.approx_quantiles(x, 0.5)),
        (sum_agg_fields, hl.agg.sum),
        (int32_sum_agg_fields, lambda x: hl.int32(hl.agg.sum(x))),
        (array_sum_agg_fields, hl.agg.array_sum),
    ]

    # Create aggregators.
    agg_expr = {}
    for agg_fields, agg_func in aggs:
        for k, expr in agg_fields.items():
            if treat_fields_as_allele_specific:
                # If annotation is of the form 'AS_RAW_*_RankSum' it has a histogram
                # representation where keys give the per-variant rank sum value to one
                # decimal place followed by a comma and the corresponding count for
                # that value, so we want to sum the rank sum value (first element).
                # Rename annotation in the form 'AS_RAW_*_RankSum' to 'AS_*_RankSum'.
                if k.startswith("AS_RAW_") and k.endswith("RankSum"):
                    agg_expr[f"{prefix}{k.replace('_RAW', '')}"] = hl.agg.array_agg(
                        lambda x: agg_func(hl.or_missing(hl.is_defined(x), x[0])), expr
                    )
                else:
                    agg_expr[f"{prefix}{k}"] = hl.agg.array_agg(
                        lambda x: agg_func(x), expr
                    )
            else:
                agg_expr[f"{prefix}{k}"] = agg_func(expr)

    if treat_fields_as_allele_specific:
        prefix = "AS_"

    # Handle annotations combinations and casting for specific annotations
    # If RAW_MQandDP is in agg_expr or if both MQ_DP and RAW_MQ are, compute MQ instead
    mq_tuple = None
    if f"{prefix}RAW_MQandDP" in agg_expr:
        logger.info(
            "Computing %sMQ as sqrt(%sRAW_MQandDP[0]/%sRAW_MQandDP[1]). "
            "Note that %sMQ will be set to 0 if %sRAW_MQandDP[1] == 0.",
            *[prefix] * 5,
        )
        mq_tuple = agg_expr.pop(f"{prefix}RAW_MQandDP")
    elif "AS_RAW_MQ" in agg_expr and treat_fields_as_allele_specific:
        logger.info(
            "Computing AS_MQ as sqrt(AS_RAW_MQ[i]/AD[i+1]). "
            "Note that AS_MQ will be set to 0 if AS_RAW_MQ == 0."
        )
        ad_expr = hl.vds.local_to_global(
            mt.LAD, mt.LA, hl.len(mt.alleles), fill_value=0, number="R"
        )
        mq_tuple = hl.zip(agg_expr.pop("AS_RAW_MQ"), hl.agg.array_sum(ad_expr[1:]))
    elif f"{prefix}RAW_MQ" in agg_expr and f"{prefix}MQ_DP" in agg_expr:
        logger.info(
            "Computing %sMQ as sqrt(%sRAW_MQ/%sMQ_DP). "
            "Note that MQ will be set to 0 if %sRAW_MQ == 0.",
            *[prefix] * 4,
        )
        mq_tuple = (agg_expr.pop(f"{prefix}RAW_MQ"), agg_expr.pop(f"{prefix}MQ_DP"))

    if mq_tuple is not None:
        if treat_fields_as_allele_specific:
            agg_expr[f"{prefix}MQ"] = mq_tuple.map(
                lambda x: hl.if_else(x[1] > 0, hl.sqrt(x[0] / x[1]), 0)
            )
        else:
            agg_expr[f"{prefix}MQ"] = hl.if_else(
                mq_tuple[1] > 0, hl.sqrt(mq_tuple[0] / mq_tuple[1]), 0
            )

    # If both VarDP and QUALapprox are present, also compute QD.
    if f"{prefix}VarDP" in agg_expr and f"{prefix}QUALapprox" in agg_expr:
        logger.info(
            "Computing %sQD as %sQUALapprox/%sVarDP. "
            "Note that %sQD will be set to 0 if %sVarDP == 0.",
            *[prefix] * 5,
        )
        var_dp = agg_expr[f"{prefix}VarDP"]
        qual_approx = agg_expr[f"{prefix}QUALapprox"]
        if treat_fields_as_allele_specific:
            agg_expr[f"{prefix}QD"] = hl.map(
                lambda x: hl.if_else(x[1] > 0, x[0] / x[1], 0),
                hl.zip(qual_approx, var_dp),
            )
        else:
            agg_expr[f"{prefix}QD"] = hl.if_else(var_dp > 0, qual_approx / var_dp, 0)

    # SB needs to be cast to int32 for FS down the line.
    if f"{prefix}SB" in agg_expr:
        agg_expr[f"{prefix}SB"] = agg_expr[f"{prefix}SB"].map(lambda x: hl.int32(x))

    # SB needs to be cast to int32 for FS down the line.
    if "AS_SB_TABLE" in agg_expr:
        agg_expr["AS_SB_TABLE"] = agg_expr["AS_SB_TABLE"].map(
            lambda x: x.map(lambda y: hl.int32(y))
        )

    return agg_expr


def get_as_info_expr(
    mt: hl.MatrixTable,
    sum_agg_fields: Union[
        List[str], Dict[str, hl.expr.NumericExpression]
    ] = INFO_AGG_FIELDS["sum_agg_fields"],
    int32_sum_agg_fields: Union[
        List[str], Dict[str, hl.expr.NumericExpression]
    ] = INFO_AGG_FIELDS["int32_sum_agg_fields"],
    median_agg_fields: Union[
        List[str], Dict[str, hl.expr.NumericExpression]
    ] = INFO_AGG_FIELDS["median_agg_fields"],
    array_sum_agg_fields: Union[
        List[str], Dict[str, hl.expr.ArrayNumericExpression]
    ] = INFO_AGG_FIELDS["array_sum_agg_fields"],
    alt_alleles_range_array_field: str = "alt_alleles_range_array",
    treat_fields_as_allele_specific: bool = False,
) -> hl.expr.StructExpression:
    """
    Return an allele-specific annotation Struct containing typical VCF INFO fields from GVCF INFO fields stored in the MT entries.

    .. note::

        - If `SB` is specified in array_sum_agg_fields, it will be aggregated as
          `AS_SB_TABLE`, according to GATK standard nomenclature.
        - If `RAW_MQandDP` is specified in array_sum_agg_fields, it will be used for
          the `MQ` calculation and then dropped according to GATK recommendation.
        - If `RAW_MQ` and `MQ_DP` are given, they will be used for the `MQ` calculation
          and then dropped according to GATK recommendation.
        - If the fields to be aggregate (`sum_agg_fields`, `int32_sum_agg_fields`,
          `median_agg_fields`) are passed as list of str, then they should correspond
          to entry fields in `mt` or in `mt.gvcf_info`.
        - Priority is given to entry fields in `mt` over those in `mt.gvcf_info` in
          case of a name clash.
        - If `treat_fields_as_allele_specific` is False, it's expected that there is a
          single value for each entry field to be aggregated. Then when performing the
          aggregation per global alternate allele, that value is included in the
          aggregation if the global allele is present in the entry's list of local
          alleles. If `treat_fields_as_allele_specific` is True, it's expected that
          each entry field to be aggregated has one value per local allele, and each
          of those is mapped to a global allele for aggregation.

    :param mt: Input Matrix Table
    :param sum_agg_fields: Fields to aggregate using sum.
    :param int32_sum_agg_fields: Fields to aggregate using sum using int32.
    :param median_agg_fields: Fields to aggregate using (approximate) median.
    :param array_sum_agg_fields: Fields to aggregate using array sum.
    :param alt_alleles_range_array_field: Annotation containing an array of the range
        of alternate alleles e.g., `hl.range(1, hl.len(mt.alleles))`
    :param treat_fields_as_allele_specific: Treat info fields as allele-specific.
        Defaults to False.
    :return: Expression containing the AS info fields
    """
    if "DP" in list(sum_agg_fields) + list(int32_sum_agg_fields):
        logger.warning(
            "`DP` was included in allele-specific aggregation, however `DP` is"
            " typically not aggregated by allele; `VarDP` is.Note that the resulting"
            " `AS_DP` field will NOT include reference genotypes."
        )

    agg_expr = _get_info_agg_expr(
        mt=mt,
        sum_agg_fields=sum_agg_fields,
        int32_sum_agg_fields=int32_sum_agg_fields,
        median_agg_fields=median_agg_fields,
        array_sum_agg_fields=array_sum_agg_fields,
        prefix="" if treat_fields_as_allele_specific else "AS_",
        treat_fields_as_allele_specific=treat_fields_as_allele_specific,
    )

    if alt_alleles_range_array_field not in mt.row or mt[
        alt_alleles_range_array_field
    ].dtype != hl.dtype("array<int32>"):
        msg = (
            f"'get_as_info_expr' expected a row field '{alt_alleles_range_array_field}'"
            " of type array<int32>"
        )
        logger.error(msg)
        raise ValueError(msg)

    if not treat_fields_as_allele_specific:
        # Modify aggregations to aggregate per allele
        agg_expr = {
            f: hl.agg.array_agg(
                lambda ai: hl.agg.filter(mt.LA.contains(ai), expr),
                mt[alt_alleles_range_array_field],
            )
            for f, expr in agg_expr.items()
        }

    # Run aggregations
    info = hl.struct(**agg_expr)

    # Add FS and SOR if SB is present.
    if "AS_SB_TABLE" in info or "AS_SB" in info:
        drop = []
        # Rename AS_SB to AS_SB_TABLE if present and add SB Ax2 aggregation logic.
        if "AS_SB" in agg_expr:
            if "AS_SB_TABLE" in agg_expr:
                logger.warning(
                    "Both `AS_SB` and `AS_SB_TABLE` were specified for aggregation."
                    " `AS_SB` will be used for aggregation."
                )
            as_sb_table = hl.array(
                [
                    info.AS_SB.filter(lambda x: hl.is_defined(x)).fold(
                        lambda i, j: i[:2] + j[:2], [0, 0]
                    )  # ref
                ]
            ).extend(
                info.AS_SB.map(lambda x: x[2:])  # each alt
            )
            drop = ["AS_SB"]
        else:
            as_sb_table = info.AS_SB_TABLE
        info = info.annotate(
            AS_SB_TABLE=as_sb_table,
            AS_FS=hl.range(1, hl.len(mt.alleles)).map(
                lambda i: fs_from_sb(as_sb_table[0].extend(as_sb_table[i]))
            ),
            AS_SOR=hl.range(1, hl.len(mt.alleles)).map(
                lambda i: sor_from_sb(as_sb_table[0].extend(as_sb_table[i]))
            ),
        ).drop(*drop)

    return info


def get_site_info_expr(
    mt: hl.MatrixTable,
    sum_agg_fields: Union[
        List[str], Dict[str, hl.expr.NumericExpression]
    ] = INFO_AGG_FIELDS["sum_agg_fields"],
    int32_sum_agg_fields: Union[
        List[str], Dict[str, hl.expr.NumericExpression]
    ] = INFO_AGG_FIELDS["int32_sum_agg_fields"],
    median_agg_fields: Union[
        List[str], Dict[str, hl.expr.NumericExpression]
    ] = INFO_AGG_FIELDS["median_agg_fields"],
    array_sum_agg_fields: Union[
        List[str], Dict[str, hl.expr.ArrayNumericExpression]
    ] = INFO_AGG_FIELDS["array_sum_agg_fields"],
) -> hl.expr.StructExpression:
    """
    Create a site-level annotation Struct aggregating typical VCF INFO fields from GVCF INFO fields stored in the MT entries.

    .. note::

        - If `RAW_MQandDP` is specified in array_sum_agg_fields, it will be used for
          the `MQ` calculation and then dropped according to GATK recommendation.
        - If `RAW_MQ` and `MQ_DP` are given, they will be used for the `MQ` calculation
          and then dropped according to GATK recommendation.
        - If the fields to be aggregate (`sum_agg_fields`, `int32_sum_agg_fields`,
          `median_agg_fields`) are passed as list of str, then they should correspond
          to entry fields in `mt` or in `mt.gvcf_info`.
        - Priority is given to entry fields in `mt` over those in `mt.gvcf_info` in
          case of a name clash.

    :param mt: Input Matrix Table
    :param sum_agg_fields: Fields to aggregate using sum.
    :param int32_sum_agg_fields: Fields to aggregate using sum using int32.
    :param median_agg_fields: Fields to aggregate using (approximate) median.
    :return: Expression containing the site-level info fields
    """
    if "DP" in list(sum_agg_fields) + list(int32_sum_agg_fields):
        logger.warning(
            "`DP` was included in site-level aggregation. This requires a densifying"
            " prior to running get_site_info_expr"
        )

    agg_expr = _get_info_agg_expr(
        mt=mt,
        sum_agg_fields=sum_agg_fields,
        int32_sum_agg_fields=int32_sum_agg_fields,
        median_agg_fields=median_agg_fields,
        array_sum_agg_fields=array_sum_agg_fields,
    )

    # Add FS and SOR if SB is present
    # This is done outside _get_info_agg_expr as the behavior is different
    # in site vs allele-specific versions
    if "SB" in agg_expr:
        agg_expr["FS"] = fs_from_sb(agg_expr["SB"])
        agg_expr["SOR"] = sor_from_sb(agg_expr["SB"])

    # Run aggregator on non-ref genotypes
    info = hl.agg.filter(
        mt.LGT.is_non_ref(),
        hl.struct(**{k: v for k, v in agg_expr.items() if k != "DP"}),
    )

    # Add DP, computed over both ref and non-ref genotypes, if present
    if "DP" in agg_expr:
        info = info.annotate(DP=agg_expr["DP"])

    return info


def default_compute_info(
    mt: hl.MatrixTable,
    site_annotations: bool = False,
    as_annotations: bool = False,
    # Set to True by default to prevent a breaking change.
    quasi_as_annotations: bool = True,
    n_partitions: Optional[int] = 5000,
    lowqual_indel_phred_het_prior: int = 40,
    ac_filter_groups: Optional[Dict[str, hl.Expression]] = None,
) -> hl.Table:
    """
    Compute a HT with the typical GATK allele-specific (AS) info fields as well as ACs and lowqual fields.

    .. note::

        - This table doesn't split multi-allelic sites.
        - At least one of `site_annotations`, `as_annotations` or `quasi_as_annotations`
          must be True.

    :param mt: Input MatrixTable. Note that this table should be filtered to nonref sites.
    :param site_annotations: Whether to generate site level info fields. Default is False.
    :param as_annotations: Whether to generate allele-specific info fields using
        allele-specific annotations in gvcf_info. Default is False.
    :param quasi_as_annotations: Whether to generate allele-specific info fields using
        non-allele-specific annotations in gvcf_info, but performing per allele
        aggregations. This method can be used in cases where genotype data doesn't
        contain allele-specific annotations to approximate allele-specific annotations.
        Default is True.
    :param n_partitions: Optional number of desired partitions for output Table. If
        specified, naive_coalesce is performed. Default is 5000.
    :param lowqual_indel_phred_het_prior: Phred-scaled prior for a het genotype at a
        site with a low quality indel. Default is 40. We use 1/10k bases (phred=40) to
        be more consistent with the filtering used by Broad's Data Sciences Platform
        for VQSR.
    :param ac_filter_groups: Optional dictionary of sample filter expressions to compute
        additional groupings of ACs. Default is None.
    :return: Table with info fields
    :rtype: Table
    """
    if not site_annotations and not as_annotations and not quasi_as_annotations:
        raise ValueError(
            "At least one of `site_annotations`, `as_annotations`, or "
            "`quasi_as_annotations` must be True!"
        )

    # Add a temporary annotation for allele count groupings.
    ac_filter_groups = {"": True, **(ac_filter_groups or {})}
    mt = mt.annotate_cols(_ac_filter_groups=ac_filter_groups)

    # Move gvcf info entries out from nested struct.
    mt = mt.transmute_entries(**mt.gvcf_info)

    # Adding alt_alleles_range_array as a required annotation for
    # get_as_info_expr to reduce memory usage.
    mt = mt.annotate_rows(alt_alleles_range_array=hl.range(1, hl.len(mt.alleles)))

    info_expr = None
    quasi_info_expr = None

    # Compute quasi-AS info expr.
    if quasi_as_annotations:
        info_expr = get_as_info_expr(mt)

    # Compute AS info expr using gvcf_info allele specific annotations.
    if as_annotations:
        if info_expr is not None:
            quasi_info_expr = info_expr
        info_expr = get_as_info_expr(
            mt,
            **AS_INFO_AGG_FIELDS,
            treat_fields_as_allele_specific=True,
        )

    if info_expr is not None:
        # Add allele specific pab_max
        info_expr = info_expr.annotate(
            AS_pab_max=pab_max_expr(mt.LGT, mt.LAD, mt.LA, hl.len(mt.alleles))
        )

    if site_annotations:
        site_expr = get_site_info_expr(mt)
        if info_expr is None:
            info_expr = site_expr
        else:
            info_expr = info_expr.annotate(**site_expr)

    # Add 'AC' and 'AC_raw' for each allele count filter group requested.
    # First compute ACs for each non-ref allele, grouped by adj.
    grp_ac_expr = {
        f: hl.agg.array_agg(
            lambda ai: hl.agg.filter(
                mt.LA.contains(ai) & mt._ac_filter_groups[f],
                hl.agg.group_by(
                    get_adj_expr(mt.LGT, mt.GQ, mt.DP, mt.LAD),
                    hl.agg.sum(
                        mt.LGT.one_hot_alleles(mt.LA.map(lambda x: hl.str(x)))[
                            mt.LA.index(ai)
                        ]
                    ),
                ),
            ),
            mt.alt_alleles_range_array,
        )
        for f in ac_filter_groups
    }

    # Then, for each non-ref allele, compute
    # 'AC' as the adj group
    # 'AC_raw' as the sum of adj and non-adj groups
    info_expr = info_expr.annotate(
        **{
            f"AC{'_' + f if f else f}_raw": grp.map(
                lambda i: hl.int32(i.get(True, 0) + i.get(False, 0))
            )
            for f, grp in grp_ac_expr.items()
        },
        **{
            f"AC{'_' + f if f else f}": grp.map(lambda i: hl.int32(i.get(True, 0)))
            for f, grp in grp_ac_expr.items()
        },
    )

    ann_expr = {"info": info_expr}
    if quasi_info_expr is not None:
        ann_expr["quasi_info"] = quasi_info_expr

    info_ht = mt.select_rows(**ann_expr).rows()

    # Add AS lowqual flag
    info_ht = info_ht.annotate(
        AS_lowqual=get_lowqual_expr(
            info_ht.alleles,
            info_ht.info.AS_QUALapprox,
            indel_phred_het_prior=lowqual_indel_phred_het_prior,
        )
    )

    if site_annotations:
        # Add lowqual flag
        info_ht = info_ht.annotate(
            lowqual=get_lowqual_expr(
                info_ht.alleles,
                info_ht.info.QUALapprox,
                indel_phred_het_prior=lowqual_indel_phred_het_prior,
            )
        )

    if n_partitions is not None:
        info_ht = info_ht.naive_coalesce(n_partitions)

    return info_ht


def split_info_annotation(
    info_expr: hl.expr.StructExpression, a_index: hl.expr.Int32Expression
) -> hl.expr.StructExpression:
    """
    Split multi-allelic allele-specific info fields.

    :param info_expr: Field containing info struct.
    :param a_index: Allele index. Output by hl.split_multi or hl.split_multi_hts.
    :return: Info struct with split annotations.
    """
    # Index AS annotations
    info_expr = info_expr.annotate(
        **{
            f: info_expr[f][a_index - 1]
            for f in info_expr
            if f.startswith("AC") or (f.startswith("AS_") and not f == "AS_SB_TABLE")
        }
    )
    if "AS_SB_TABLE" in info_expr:
        info_expr = info_expr.annotate(
            AS_SB_TABLE=info_expr.AS_SB_TABLE[0].extend(info_expr.AS_SB_TABLE[a_index])
        )

    return info_expr


def split_lowqual_annotation(
    lowqual_expr: hl.expr.ArrayExpression, a_index: hl.expr.Int32Expression
) -> hl.expr.BooleanExpression:
    """
    Split multi-allelic low QUAL annotation.

    :param lowqual_expr: Field containing low QUAL annotation.
    :param a_index: Allele index. Output by hl.split_multi or hl.split_multi_hts.
    :return: Low QUAL expression for particular allele.
    """
    return lowqual_expr[a_index - 1]


def impute_sex_ploidy(
    mt: hl.MatrixTable,
    excluded_calling_intervals: Optional[hl.Table] = None,
    included_calling_intervals: Optional[hl.Table] = None,
    normalization_contig: str = "chr20",
    chr_x: Optional[str] = None,
    chr_y: Optional[str] = None,
    use_only_variants: bool = False,
) -> hl.Table:
    """
    Impute sex ploidy from a sparse MatrixTable.

    Sex ploidy is imputed by normalizing the coverage of chromosomes X and Y using the coverage of an autosomal
    chromosome (by default chr20).

    Coverage is computed using the median block coverage (summed over the block size) and the non-ref coverage at
    non-ref genotypes unless the `use_only_variants` argument is set to True and then it will use the mean coverage
    defined by only the variants.

    :param mt: Input sparse Matrix Table
    :param excluded_calling_intervals: Optional table of intervals to exclude from the computation. Used only when
        determining contig size (not used when computing chromosome depth) when `use_only_variants` is False.
    :param included_calling_intervals: Optional table of intervals to use in the computation. Used only when
        determining contig size (not used when computing chromosome depth) when `use_only_variants` is False.
    :param normalization_contig: Which chromosome to normalize by
    :param chr_x: Optional X Chromosome contig name (by default uses the X contig in the reference)
    :param chr_y: Optional Y Chromosome contig name (by default uses the Y contig in the reference)
    :param use_only_variants: Whether to use depth of variant data within calling intervals instead of reference data.
        Default will only use reference data.

    :return: Table with mean coverage over chromosomes 20, X and Y and sex chromosomes ploidy based on normalized coverage.
    """
    ref = get_reference_genome(mt.locus, add_sequence=True)
    if chr_x is None:
        if len(ref.x_contigs) != 1:
            raise NotImplementedError(
                "Found {0} X chromosome contigs ({1}) in Genome reference."
                " sparse_impute_sex_ploidy currently only supports a single X"
                " chromosome contig. Please use the `chr_x` argument to  specify which"
                " X chromosome contig to use ".format(
                    len(ref.x_contigs), ",".join(ref.x_contigs)
                )
            )
        chr_x = ref.x_contigs[0]
    if chr_y is None:
        if len(ref.y_contigs) != 1:
            raise NotImplementedError(
                "Found {0} Y chromosome contigs ({1}) in Genome reference."
                " sparse_impute_sex_ploidy currently only supports a single Y"
                " chromosome contig. Please use the `chr_y` argument to  specify which"
                " Y chromosome contig to use ".format(
                    len(ref.y_contigs), ",".join(ref.y_contigs)
                )
            )
        chr_y = ref.y_contigs[0]

    def get_contig_size(contig: str) -> int:
        """
        Compute the size of the specified `contig` using the median block coverage (summed over the block size).

        The size of the contig will be determined using only non par regions if the contig is an X or Y reference contig
        and using the intervals specified by `included_calling_intervals` and excluding intervals specified by
        `excluded_calling_intervals` if either is defined in the outer function.

        :param contig: Contig to compute the size of
        :return: Integer of the contig size
        """
        logger.info("Working on %s", contig)
        contig_ht = hl.utils.range_table(
            ref.contig_length(contig),
            n_partitions=int(ref.contig_length(contig) / 500_000),
        )
        contig_ht = contig_ht.annotate(
            locus=hl.locus(contig=contig, pos=contig_ht.idx + 1, reference_genome=ref)
        )
        contig_ht = contig_ht.filter(contig_ht.locus.sequence_context().lower() != "n")

        if contig in ref.x_contigs:
            contig_ht = contig_ht.filter(contig_ht.locus.in_x_nonpar())
        if contig in ref.y_contigs:
            contig_ht = contig_ht.filter(contig_ht.locus.in_y_nonpar())

        contig_ht = contig_ht.key_by("locus")
        if included_calling_intervals is not None:
            contig_ht = contig_ht.filter(
                hl.is_defined(included_calling_intervals[contig_ht.key])
            )
        if excluded_calling_intervals is not None:
            contig_ht = contig_ht.filter(
                hl.is_missing(excluded_calling_intervals[contig_ht.key])
            )
        contig_size = contig_ht.count()
        logger.info("Contig %s has %d bases for coverage.", contig, contig_size)
        return contig_size

    def get_chr_dp_ann(chrom: str) -> hl.Table:
        """
        Compute the mean depth of the specified chromosome.

        The total depth will be determined using the sum DP of either reference and variant data or only variant data
        depending on the value of `use_only_variants` in the outer function.

        If `use_only_variants` is set to False then this value is computed using the median block coverage (summed over
        the block size). If `use_only_variants` is set to True, this value is computed using the sum of DP for  all
        variants divided by the total number of variants.

        The depth calculations will be determined using only non par regions if the contig is an X or Y reference contig
        and using the intervals specified by `included_calling_intervals` and excluding intervals specified by
        `excluded_calling_intervals` if either is defined in the outer function (when `use_only_variants` is not
        set this only applies to the contig size estimate and is not used when computing chromosome depth).

        :param chrom: Chromosome to compute the mean depth of
        :return: Table of a per sample mean depth of `chrom`
        """
        contig_size = get_contig_size(chrom)
        chr_mt = hl.filter_intervals(mt, [hl.parse_locus_interval(chrom)])

        if chrom in ref.x_contigs:
            chr_mt = chr_mt.filter_rows(chr_mt.locus.in_x_nonpar())
        if chrom in ref.y_contigs:
            chr_mt = chr_mt.filter_rows(chr_mt.locus.in_y_nonpar())

        if use_only_variants:
            if included_calling_intervals is not None:
                chr_mt = chr_mt.filter_rows(
                    hl.is_defined(included_calling_intervals[chr_mt.locus])
                )
            if excluded_calling_intervals is not None:
                chr_mt = chr_mt.filter_rows(
                    hl.is_missing(excluded_calling_intervals[chr_mt.locus])
                )
            return chr_mt.select_cols(
                **{
                    f"{chrom}_mean_dp": hl.agg.filter(
                        chr_mt.LGT.is_non_ref(),
                        hl.agg.sum(chr_mt.DP),
                    ) / hl.agg.filter(chr_mt.LGT.is_non_ref(), hl.agg.count())
                }
            ).cols()
        else:
            return chr_mt.select_cols(
                **{
                    f"{chrom}_mean_dp": (
                        hl.agg.sum(
                            hl.if_else(
                                chr_mt.LGT.is_hom_ref(),
                                chr_mt.DP * (1 + chr_mt.END - chr_mt.locus.position),
                                chr_mt.DP,
                            )
                        )
                        / contig_size
                    )
                }
            ).cols()

    normalization_chrom_dp = get_chr_dp_ann(normalization_contig)
    chrX_dp = get_chr_dp_ann(chr_x)
    chrY_dp = get_chr_dp_ann(chr_y)

    ht = normalization_chrom_dp.annotate(
        **chrX_dp[normalization_chrom_dp.key],
        **chrY_dp[normalization_chrom_dp.key],
    )

    return ht.annotate(
        **{
            f"{chr_x}_ploidy": ht[f"{chr_x}_mean_dp"] / (
                ht[f"{normalization_contig}_mean_dp"] / 2
            ),
            f"{chr_y}_ploidy": ht[f"{chr_y}_mean_dp"] / (
                ht[f"{normalization_contig}_mean_dp"] / 2
            ),
        }
    )


def densify_all_reference_sites(
    mtds: Union[hl.MatrixTable, hl.vds.VariantDataset],
    reference_ht: hl.Table,
    interval_ht: Optional[hl.Table] = None,
    row_key_fields: Union[Tuple[str], List[str], Set[str]] = ("locus",),
    entry_keep_fields: Union[Tuple[str], List[str], Set[str]] = ("GT",),
) -> hl.MatrixTable:
    """
    Densify a VariantDataset or Sparse MatrixTable at all sites in a reference Table.

    :param mtds: Input sparse Matrix Table or VariantDataset.
    :param reference_ht: Table of reference sites.
    :param interval_ht: Optional Table of intervals to filter to.
    :param row_key_fields: Fields to use as row key. Defaults to locus.
    :param entry_keep_fields: Fields to keep in entries before performing the
        densification. Defaults to GT.
    :return: Densified MatrixTable.
    """
    is_vds = isinstance(mtds, hl.vds.VariantDataset)

    if interval_ht is not None and not is_vds:
        raise NotImplementedError(
            "Filtering to an interval list for a sparse Matrix Table is currently"
            " not supported."
        )

    # Filter datasets to interval list.
    if interval_ht is not None:
        reference_ht = reference_ht.filter(
            hl.is_defined(interval_ht[reference_ht.locus])
        )
        mtds = hl.vds.filter_intervals(
            vds=mtds, intervals=interval_ht, split_reference_blocks=True
        )

    entry_keep_fields = set(entry_keep_fields)
    if is_vds:
        mt = mtds.variant_data
    else:
        mt = mtds
        entry_keep_fields.add("END")

    # Get the total number of samples.
    n_samples = mt.count_cols()
    mt_col_key_fields = list(mt.col_key)
    mt_row_key_fields = list(mt.row_key)
    ht = mt.select_entries(*entry_keep_fields).select_cols().select_rows()

    # Localize entries and perform an outer join with the reference HT.
    ht = ht._localize_entries("__entries", "__cols")
    ht = ht.key_by(*row_key_fields)
    ht = ht.join(reference_ht.key_by(*row_key_fields).select(_in_ref=True), how="outer")
    ht = ht.key_by(*mt_row_key_fields)

    # Fill in missing entries with missing values for each entry field.
    ht = ht.annotate(
        __entries=hl.or_else(
            ht.__entries,
            hl.range(n_samples).map(
                lambda x: hl.missing(ht.__entries.dtype.element_type)
            ),
        )
    )

    # Unlocalize entries to turn the HT back to a MT.
    mt = ht._unlocalize_entries("__entries", "__cols", mt_col_key_fields)

    # Densify VDS/sparse MT at all sites.
    if is_vds:
        mt = hl.vds.to_dense_mt(
            hl.vds.VariantDataset(mtds.reference_data.select_cols().select_rows(), mt)
        )
    else:
        mt = hl.experimental.densify(mt)

    # Filter rows where the reference is missing.
    mt = mt.filter_rows(mt._in_ref)

    # Unfilter entries so that entries with no ref block overlap aren't null.
    mt = mt.unfilter_entries()

    return mt


def compute_stats_per_ref_site(
    mtds: Union[hl.MatrixTable, hl.vds.VariantDataset],
    reference_ht: hl.Table,
    entry_agg_funcs: Dict[str, Tuple[Callable, Callable]],
    row_key_fields: Union[Tuple[str], List[str]] = ("locus",),
    interval_ht: Optional[hl.Table] = None,
    entry_keep_fields: Union[Tuple[str], List[str], Set[str]] = None,
    strata_expr: Optional[List[Dict[str, hl.expr.StringExpression]]] = None,
    group_membership_ht: Optional[hl.Table] = None,
) -> hl.Table:
    """
    Compute stats per site in a reference Table.

    :param mtds: Input sparse Matrix Table or VariantDataset.
    :param reference_ht: Table of reference sites.
    :param entry_agg_funcs: Dict of entry aggregation functions to perform on the
        VariantDataset/MatrixTable. The keys of the dict are the names of the
        annotations and the values are tuples of functions. The first function is used
        to transform the `mt` entries in some way, and the second function is used to
        aggregate the output from the first function.
    :param row_key_fields: Fields to use as row key. Defaults to locus.
    :param interval_ht: Optional table of intervals to filter to.
    :param entry_keep_fields: Fields to keep in entries before performing the
        densification in `densify_all_reference_sites`. Should include any fields
        needed for the functions in `entry_agg_funcs`. By default, only GT or LGT is
        kept.
    :param strata_expr: Optional list of dicts of expressions to stratify by.
    :param group_membership_ht: Optional Table of group membership annotations.
    :return: Table of stats per site.
    """
    is_vds = isinstance(mtds, hl.vds.VariantDataset)
    if is_vds:
        mt = mtds.variant_data
    else:
        mt = mtds

    if entry_keep_fields is None:
        entry_keep_fields = []

    entry_keep_fields = set(entry_keep_fields)

    # Determine the genotype field.
    gt_field = set(mt.entry) & {"GT", "LGT"}
    if len(gt_field) == 0:
        raise ValueError("No genotype field found in entry fields.")

    gt_field = gt_field.pop()
    entry_keep_fields.add(gt_field)

<<<<<<< HEAD
    no_strata = False
    add_adj = False
    if group_membership_ht is not None:
        if strata_expr is not None:
            raise ValueError(
                "Only one of 'group_membership_ht' or 'strata_expr' can be specified."
            )

        # Identify if adj annotation is needed.
        group_globals = group_membership_ht.index_globals()
        if "adj_groups" in group_globals or "freq_meta" in group_globals:
            if "adj" in mt.entry:
                entry_keep_fields.add("adj")
            else:
                add_adj = True
                ad_field = set(mt.entry) & {"AD", "LAD"}
                if len(ad_field) == 0:
                    raise ValueError("No AD or LAD field found in entry fields!")

                entry_keep_fields |= {"DP", "GQ", ad_field.pop()}
    else:
        logger.warning(
            "'group_membership_ht' is not specified, no stats are adj filtered."
        )

        if strata_expr is None:
            strata_expr = {}
            no_strata = True
=======
    if group_membership_ht is not None and strata_expr is not None:
        raise ValueError(
            "Only one of 'group_membership_ht' or 'strata_expr' can be specified."
        )

    # Initialize no_strata and default strata_expr if neither group_membership_ht nor
    # strata_expr is provided.
    no_strata = group_membership_ht is None and strata_expr is None
    if no_strata:
        strata_expr = {}
>>>>>>> f63bc267

    if group_membership_ht is None:
        # Annotate the MT cols with each of the expressions in strata_expr and redefine
        # strata_expr based on the column HT with added annotations.
        ht = mt.annotate_cols(
            **{k: v for d in strata_expr for k, v in d.items()}
        ).cols()
        strata_expr = [{k: ht[k] for k in d} for d in strata_expr]

        # Use 'generate_freq_group_membership_array' to create a group_membership Table
        # that gives stratification group membership info based on 'strata_expr'. The
        # returned Table has the following annotations: 'freq_meta',
        # 'freq_meta_sample_count', and 'group_membership'. By default, this
        # function returns annotations where the second element is a placeholder for the
        # "raw" frequency of all samples, where the first 2 elements are the same sample
        # set, but 'freq_meta' starts with [{"group": "adj", "group": "raw", ...]. Use
        # `no_raw_group` to exclude the "raw" group so there is a single annotation
        # representing the full samples set. Update all 'freq_meta' entries' "group"
        # to "raw" because `generate_freq_group_membership_array` will return them all
        # as "adj" since it was built for frequency computation, but for the coverage
        # computation we don't want to do any filtering.
        group_membership_ht = generate_freq_group_membership_array(
            ht, strata_expr, no_raw_group=True
        )
        group_membership_ht = group_membership_ht.annotate_globals(
            freq_meta=group_membership_ht.freq_meta.map(
                lambda x: hl.dict(
                    x.items().map(
                        lambda m: hl.if_else(m[0] == "group", ("group", "raw"), m)
                    )
                )
            )
        )

    if is_vds:
        rmt = mtds.reference_data
        mtds = hl.vds.VariantDataset(
            rmt.select_entries(*((set(entry_keep_fields) & set(rmt.entry)) | {"END"})),
            mtds.variant_data,
        )

    mt = densify_all_reference_sites(
        mtds,
        reference_ht,
        interval_ht,
        row_key_fields,
        entry_keep_fields=entry_keep_fields,
    )

    # Annotate with adj if needed.
    if add_adj:
        mt = annotate_adj(mt)

    ht = agg_by_strata(mt, entry_agg_funcs, group_membership_ht=group_membership_ht)
    ht = ht.checkpoint(hl.utils.new_temp_file("agg_stats", "ht"))

    current_keys = list(ht.key)
    ht = ht.key_by(*row_key_fields).select_globals()
    ht = ht.drop(*[k for k in current_keys if k not in row_key_fields])

    group_globals = group_membership_ht.index_globals()
    global_expr = {}
    if no_strata:
        # If there was no stratification, move coverage_stats annotations to the top
        # level.
        ht = ht.select(**{ann: ht[ann][0] for ann in entry_agg_funcs})
        global_expr["sample_count"] = group_globals.freq_meta_sample_count[0]
    else:
        # If there was stratification, add the metadata and sample count info for the
        # stratification to the globals.
        global_expr["strata_meta"] = group_globals.freq_meta
        global_expr["strata_sample_count"] = group_globals.freq_meta_sample_count

    ht = ht.annotate_globals(**global_expr)

    return ht


def compute_coverage_stats(
    mtds: Union[hl.MatrixTable, hl.vds.VariantDataset],
    reference_ht: hl.Table,
    interval_ht: Optional[hl.Table] = None,
    coverage_over_x_bins: List[int] = [1, 5, 10, 15, 20, 25, 30, 50, 100],
    row_key_fields: List[str] = ["locus"],
    strata_expr: Optional[List[Dict[str, hl.expr.StringExpression]]] = None,
    group_membership_ht: Optional[hl.Table] = None,
) -> hl.Table:
    """
    Compute coverage statistics for every base of the `reference_ht` provided.

    The following coverage stats are calculated:
        - mean
        - median
        - total DP
        - fraction of samples with coverage above X, for each x in `coverage_over_x_bins`

    The `reference_ht` is a Table that contains a row for each locus coverage that should be
    computed on. It needs to be keyed by `locus`. The `reference_ht` can e.g. be
    created using `get_reference_ht`.

    :param mtds: Input sparse MT or VDS
    :param reference_ht: Input reference HT
    :param interval_ht: Optional Table containing intervals to filter to
    :param coverage_over_x_bins: List of boundaries for computing samples over X
    :param row_key_fields: List of row key fields to use for joining `mtds` with
        `reference_ht`
    :param strata_expr: Optional list of dicts containing expressions to stratify the
        coverage stats by. Only one of `group_membership_ht` or `strata_expr` can be
        specified.
    :param group_membership_ht: Optional Table containing group membership annotations
        to stratify the coverage stats by. Only one of `group_membership_ht` or
        `strata_expr` can be specified.
    :return: Table with per-base coverage stats.
    """
    is_vds = isinstance(mtds, hl.vds.VariantDataset)
    if is_vds:
        mt = mtds.variant_data
    else:
        mt = mtds

    # Determine the genotype field.
    gt_field = set(mt.entry) & {"GT", "LGT"}
    if len(gt_field) == 0:
        raise ValueError("No genotype field found in entry fields.")

    gt_field = gt_field.pop()

    # Add function to compute coverage stats.
    cov_bins = sorted(coverage_over_x_bins)
    rev_cov_bins = list(reversed(cov_bins))
    max_cov_bin = cov_bins[-1]
    cov_bins = hl.array(cov_bins)
    entry_agg_funcs = {
        "coverage_stats": (
            lambda t: hl.if_else(hl.is_missing(t.DP) | hl.is_nan(t.DP), 0, t.DP),
            lambda dp: hl.struct(
                # This expression creates a counter DP -> number of samples for DP
                # between 0 and max_cov_bin.
                coverage_counter=hl.agg.counter(hl.min(max_cov_bin, dp)),
                mean=hl.if_else(hl.is_nan(hl.agg.mean(dp)), 0, hl.agg.mean(dp)),
                median_approx=hl.or_else(hl.agg.approx_median(dp), 0),
                total_DP=hl.agg.sum(dp),
            ),
        )
    }

    ht = compute_stats_per_ref_site(
        mtds,
        reference_ht,
        entry_agg_funcs,
        row_key_fields=row_key_fields,
        interval_ht=interval_ht,
        entry_keep_fields=[gt_field, "DP"],
        strata_expr=strata_expr,
        group_membership_ht=group_membership_ht,
    )

    # This expression aggregates the DP counter in reverse order of the cov_bins and
    # computes the cumulative sum over them. It needs to be in reverse order because we
    # want the sum over samples covered by > X.
    def _cov_stats(
        cov_stat: hl.expr.StructExpression, n: hl.expr.Int32Expression
    ) -> hl.expr.StructExpression:
        # The coverage was already floored to the max_coverage_bin, so no more
        # aggregation is needed for the max bin.
        count_expr = cov_stat.coverage_counter
        max_bin_expr = hl.int32(count_expr.get(max_cov_bin, 0))

        # For each of the other bins, coverage is summed between the boundaries.
        bin_expr = hl.range(hl.len(cov_bins) - 1, 0, step=-1)
        bin_expr = bin_expr.map(
            lambda i: hl.sum(
                hl.range(cov_bins[i - 1], cov_bins[i]).map(
                    lambda j: hl.int32(count_expr.get(j, 0))
                )
            )
        )
        bin_expr = hl.cumulative_sum(hl.array([max_bin_expr]).extend(bin_expr))

        bin_expr = {f"over_{x}": bin_expr[i] / n for i, x in enumerate(rev_cov_bins)}

        return cov_stat.annotate(**bin_expr).drop("coverage_counter")

    ht_globals = ht.index_globals()
    if isinstance(ht.coverage_stats, hl.expr.ArrayExpression):
        ht = ht.annotate_globals(
            coverage_stats_meta=ht_globals.strata_meta.map(
                lambda x: hl.dict(x.items().filter(lambda m: m[0] != "group"))
            ),
            coverage_stats_meta_sample_count=ht_globals.strata_sample_count,
        )
        cov_stats_expr = {
            "coverage_stats": hl.map(
                lambda c, n: _cov_stats(c, n),
                ht.coverage_stats,
                ht_globals.strata_sample_count,
            )
        }
    else:
        cov_stats_expr = _cov_stats(ht.coverage_stats, ht_globals.sample_count)

    ht = ht.transmute(**cov_stats_expr)

    return ht


def get_allele_number_agg_func(gt_field: str = "GT") -> Tuple[Callable, Callable]:
    """
    Get a transformation and aggregation function for computing the allele number.

    Can be used as an entry aggregation function in `compute_stats_per_ref_site`.

    :param gt_field: Genotype field to use for computing the allele number.
    :return: Tuple of functions to transform and aggregate the allele number.
    """
    return lambda t: t[gt_field].ploidy, hl.agg.sum


def compute_allele_number_per_ref_site(
    mtds: Union[hl.MatrixTable, hl.vds.VariantDataset],
    reference_ht: hl.Table,
    **kwargs,
) -> hl.Table:
    """
    Compute the allele number per reference site.

    :param mtds: Input sparse Matrix Table or VariantDataset.
    :param reference_ht: Table of reference sites.
    :param kwargs: Keyword arguments to pass to `compute_stats_per_ref_site`.
    :return: Table of allele number per reference site.
    """
    # Determine the genotype field.
    if isinstance(mtds, hl.vds.VariantDataset):
        mt = mtds.variant_data
    else:
        mt = mtds

    gt_field = set(mt.entry) & {"GT", "LGT"}
    if len(gt_field) == 0:
        raise ValueError("No genotype field found in entry fields.")

    # Use ploidy to determine the number of alleles for each sample at each site.
    gt_field = gt_field.pop()
    entry_agg_funcs = {"AN": get_allele_number_agg_func(gt_field)}

    return compute_stats_per_ref_site(mtds, reference_ht, entry_agg_funcs, **kwargs)


def filter_ref_blocks(
    t: Union[hl.MatrixTable, hl.Table]
) -> Union[hl.MatrixTable, hl.Table]:
    """
    Filter ref blocks out of the Table or MatrixTable.

    :param t: Input MT/HT
    :return: MT/HT with ref blocks removed
    """
    if isinstance(t, hl.MatrixTable):
        t = t.filter_rows((hl.len(t.alleles) > 1))
    else:
        t = t.filter((hl.len(t.alleles) > 1))

    return t<|MERGE_RESOLUTION|>--- conflicted
+++ resolved
@@ -1041,15 +1041,19 @@
     gt_field = gt_field.pop()
     entry_keep_fields.add(gt_field)
 
-<<<<<<< HEAD
-    no_strata = False
+    if group_membership_ht is not None and strata_expr is not None:
+        raise ValueError(
+            "Only one of 'group_membership_ht' or 'strata_expr' can be specified."
+        )
+
+    # Initialize no_strata and default strata_expr if neither group_membership_ht nor
+    # strata_expr is provided.
+    no_strata = group_membership_ht is None and strata_expr is None
+    if no_strata:
+        strata_expr = {}
+
     add_adj = False
     if group_membership_ht is not None:
-        if strata_expr is not None:
-            raise ValueError(
-                "Only one of 'group_membership_ht' or 'strata_expr' can be specified."
-            )
-
         # Identify if adj annotation is needed.
         group_globals = group_membership_ht.index_globals()
         if "adj_groups" in group_globals or "freq_meta" in group_globals:
@@ -1067,23 +1071,6 @@
             "'group_membership_ht' is not specified, no stats are adj filtered."
         )
 
-        if strata_expr is None:
-            strata_expr = {}
-            no_strata = True
-=======
-    if group_membership_ht is not None and strata_expr is not None:
-        raise ValueError(
-            "Only one of 'group_membership_ht' or 'strata_expr' can be specified."
-        )
-
-    # Initialize no_strata and default strata_expr if neither group_membership_ht nor
-    # strata_expr is provided.
-    no_strata = group_membership_ht is None and strata_expr is None
-    if no_strata:
-        strata_expr = {}
->>>>>>> f63bc267
-
-    if group_membership_ht is None:
         # Annotate the MT cols with each of the expressions in strata_expr and redefine
         # strata_expr based on the column HT with added annotations.
         ht = mt.annotate_cols(
