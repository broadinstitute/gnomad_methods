--- conflicted
+++ resolved
@@ -304,11 +304,6 @@
     :return: VEPped Table
     :rtype: Table
     """
-<<<<<<< HEAD
-=======
-    from gnomad_hail.resources.basics import vep_config_path, context_ht_path
-
->>>>>>> bf54dfd1
     if reference is None:
         reference = hl.default_reference().name
     if reference_vep_ht is None:
@@ -317,11 +312,7 @@
         if reference not in possible_refs:
             raise ValueError(f'vep_or_lookup_vep got {reference}. Expected one of {", ".join(possible_refs)}')
 
-<<<<<<< HEAD
         reference_vep_ht = hl.read_table(vep_context_ht_path(reference))
-=======
-        reference_vep_ht = hl.read_table(context_ht_path(reference))
->>>>>>> bf54dfd1
 
     ht = ht.annotate(vep=reference_vep_ht[ht.key].vep)
 
