"""Utils module containing generic functions that are useful for adding transcript expression-aware annotations."""
import logging
from typing import Callable, List, Optional, Tuple, Union

import hail as hl

from gnomad.resources.grch37 import gencode
from gnomad.utils.filtering import filter_gencode_to_cds
from gnomad.utils.vep import (
    SPLICE_CSQS,
    explode_by_vep_annotation,
    filter_vep_transcript_csqs,
    process_consequences,
)

logging.basicConfig(
    format="%(asctime)s (%(name)s %(lineno)s): %(message)s",
    datefmt="%m/%d/%Y %I:%M:%S %p",
)
logger = logging.getLogger("transcript_annotation_utils")
logger.setLevel(logging.INFO)


def summarize_transcript_expression(
    mt: hl.MatrixTable,
    transcript_expression_expr: Union[
        hl.expr.NumericExpression, str
    ] = "transcript_tpm",
    tissue_expr: Union[hl.expr.StringExpression, str] = "tissue",
    summary_agg_func: Optional[Callable] = None,
) -> hl.Table:
    """
    Summarize a transcript expression MatrixTable by transcript, gene, and tissue.

    The `summary_agg_func` argument allows the user to specify a Hail aggregation
    function to use to summarize the expression by tissue. By default, the median is
    used.
<<<<<<< HEAD

    The returned Table has a row annotation for each tissue containing the summarized
    tissue expression value.
=======

    The returned Table has a row annotation for each tissue containing a struct with the
    summarized tissue expression value ('transcript_expression') and the proportion of
    expression of transcript to gene per tissue ('expression_proportion').

    Returned Table Schema example::

        Row fields:
            'transcript_id': str
            'gene_id': str
            'tissue_1': struct {
              transcript_expression: float64,
              expression_proportion: float64
            }
            'tissue_2': struct {
              transcript_expression: float64,
              expression_proportion: float64
            }

        Key: ['transcript_id', 'gene_id']
>>>>>>> 129ac6a7

    :param mt: MatrixTable of transcript (rows) expression quantifications (entry) by
        sample (columns).
    :param transcript_expression_expr: Entry expression indicating transcript expression
        quantification. Default is 'transcript_tpm'.
    :param tissue_expr: Column expression indicating tissue type. Default is 'tissue'.
    :param summary_agg_func: Optional aggregation function to use to summarize the
<<<<<<< HEAD
        transcript expression quantification by tissue. Example: `hl.mean`. Default
        is None, which will use a median aggregation.
    :return: A Table of summarized transcript expression by tissue
=======
        transcript expression quantification by tissue. Example: `hl.agg.mean`. Default
        is None, which will use a median aggregation.
    :return: A Table of summarized transcript expression by tissue.
>>>>>>> 129ac6a7
    """
    if summary_agg_func is None:
        summary_agg_func = lambda x: hl.median(hl.agg.collect(x))

    if isinstance(transcript_expression_expr, str):
        transcript_expression_expr = mt[transcript_expression_expr]

    if isinstance(tissue_expr, str):
        tissue_expr = mt[tissue_expr]

    mt = mt.group_cols_by(tissue=tissue_expr).aggregate(
        tx=summary_agg_func(transcript_expression_expr)
    )
    ht = mt.rename({"tx": ""}).make_table().key_by("transcript_id", "gene_id")

    # Annotate with the proportion of expression of transcript to gene per tissue.
    ht = ht.annotate(expression_proportion=get_expression_proportion(ht))
    ht = ht.select(
        **{
            t: hl.struct(
                transcript_expression=ht[t],
                expression_proportion=ht.expression_proportion[t],
            )
            for t in ht.expression_proportion
        }
    )

    return ht


def get_expression_proportion(ht: hl.Table) -> hl.expr.StructExpression:
    """
    Calculate the proportion of expression of transcript to gene per tissue.

    :param ht: Table of summarized transcript expression by tissue.
    :return: Table with expression proportion of transcript to gene per tissue
        and mean expression proportion across tissues.
    """
    tissues = list(ht.row_value)

    # Calculate the sum of transcript expression by gene per tissue.
    gene_ht = ht.group_by("gene_id").aggregate(
        **{tissue: hl.agg.sum(ht[tissue]) for tissue in tissues}
    )

    # Return the proportion of expression of transcript to gene per tissue.
    gene = gene_ht[ht.gene_id]
    return hl.struct(
        **{
            tissue: hl.utils.misc.divide_null(ht[tissue], gene[tissue])
            for tissue in tissues
        }
    )


def filter_expression_ht_by_tissues(
    ht: hl.Table,
    tissues_to_keep: Optional[List[str]] = None,
    tissues_to_filter: Optional[List[str]] = None,
) -> hl.Table:
    """
    Filter a Table with a row annotation for each tissue to only include specified tissues.

    :param ht: Table with a row annotation for each tissue.
    :param tissues_to_keep: Optional list of tissues to keep in the Table. Default is
        all non-key rows in the Table.
    :param tissues_to_filter: Optional list of tissues to exclude from the Table.
    :return: Table with only specified tissues.
    """
    if tissues_to_keep is None and tissues_to_filter is None:
        logger.info(
            "No tissues_to_keep or tissues_to_filter specified. Returning input Table."
        )
        return ht

    if tissues_to_keep is None:
        tissues = list(ht.row_value)

    if tissues_to_filter is not None:
        logger.info("Filtering tissues: %s", tissues_to_filter)
        tissues = [t for t in tissues if t not in tissues_to_filter]

    ht = ht.select(*tissues)

    return ht


def tissue_expression_ht_to_array(
    ht: hl.Table,
    tissues_to_keep: Optional[List[str]] = None,
    tissues_to_filter: Optional[List[str]] = None,
    annotations_to_extract: Optional[Union[Tuple[str], List[str]]] = (
        "transcript_expression",
        "expression_proportion",
    ),
) -> hl.Table:
    """
    Convert a Table with a row annotation for each tissue to a Table with tissues as an array.

<<<<<<< HEAD
    The output is a Table with fields in `annotations_to_extract`,
    each containing an array of summarized expression values or proportion
    by tissue, where the order of tissues in the array is indicated by
    the "tissues" global annotation.
=======
    The output is a Table with one of the two formats:
        - An annotation of 'tissue_expression' containing an array of structs by
          tissue, where each element of the array is the Table's row value for a given
          tissue.

            Example::

                tissue_expression': array<struct {
                    transcript_expression: float64,
                    expression_proportion: float64
                }>

        - One array annotation for each field defined in the 'annotations_to_extract'
          argument, where each array is an array of the given field values by tissue.

            Example::

                'transcript_expression': array<float64>
                'expression_proportion': array<float64>

    The order of tissues in the array is indicated by the "tissues" global annotation.
>>>>>>> 129ac6a7

    :param ht: Table with a row annotation for each tissue.
    :param tissues_to_keep: Optional list of tissues to keep in the 'tissue_expression'
        array. Default is all non-key rows in the Table.
    :param tissues_to_filter: Optional list of tissues to exclude from the tissue
        expression array.
    :param annotations_to_extract: Optional list of tissue struct fields to extract
        into top level array annotations. If None, the returned Table will contain a
        single top level annotation 'tissue_expression' that contains an array of
        structs by tissue. Default is ('transcript_expression', 'expression_proportion').
    :return: Table with requested tissue struct annotations pulled into arrays of
        tissue values and a 'tissues' global annotation indicating the order of tissues
        in the arrays.
    """
    ht = filter_expression_ht_by_tissues(ht, tissues_to_keep, tissues_to_filter)

    tissues = list(ht.row_value)
    ht = ht.select_globals(tissues=tissues)
    ht = ht.select(tissue_expression=[ht[t] for t in tissues])

    if annotations_to_extract is not None:
        ht = ht.select(
            **{
                a: ht.tissue_expression.map(lambda x: x[a])
                for a in annotations_to_extract
            }
        )

    return ht


def preprocess_variants_for_tx(
    ht: hl.Table,
    filter_to_cds: bool = True,
    filter_to_genes: Optional[List[str]] = None,
    match_by_gene_symbol: bool = False,
    filter_to_csqs: Optional[List[str]] = None,
    ignore_splicing: bool = True,
    filter_to_protein_coding: bool = True,
    vep_root: str = "vep",
) -> hl.Table:
    """
    Prepare a Table of variants with vep transcript consequences for annotation.

    :param ht: Table of variants with 'vep' annotations.
    :param cds_intervals: Optional Table of CDS intervals. Default is None.
    :param filter_to_cds: Whether to filter to CDS regions. Default is True.
    :param filter_to_genes: Optional list of genes to filter to. Default is None.
    :param match_by_gene_symbol: Whether to match by gene symbol instead of gene ID.
        Default is False.
    :param filter_to_csqs: Optional list of consequences to filter to. Default is None.
    :param ignore_splicing: If True, ignore splice variants. Default is True.
    :param filter_to_protein_coding: Whether to filter to protein coding transcripts.
        Default is True.
    :param vep_root: Name used for root VEP annotation. Default is 'vep'.
    :return: Table of variants with preprocessed/filtered transcript consequences
        prepared for annotation.
    """
    if filter_to_cds:
        logger.info("Filtering to CDS regions...")
        cds = filter_gencode_to_cds(gencode)
        ht = ht.filter(hl.is_defined(cds[ht.locus]))

    keep_csqs = True
    if ignore_splicing:
        if filter_to_csqs is not None:
            filter_to_csqs = [csq for csq in filter_to_csqs if csq not in SPLICE_CSQS]
        else:
            filter_to_csqs = SPLICE_CSQS
            keep_csqs = False

    if filter_to_csqs is not None:
        logger.info("Adding most severe consequence to VEP transcript consequences...")
        ht = process_consequences(ht, vep_root=vep_root)

    return filter_vep_transcript_csqs(
        ht,
        vep_root=vep_root,
        synonymous=False,
        canonical=False,
        protein_coding=filter_to_protein_coding,
        csqs=filter_to_csqs,
        keep_csqs=keep_csqs,
        genes=filter_to_genes,
        match_by_gene_symbol=match_by_gene_symbol,
    )


def tx_annotate_variants(
    ht: hl.Table,
    tx_ht: hl.Table,
    tissues_to_filter: Optional[List[str]] = None,
    vep_root: str = "vep",
    vep_annotation: str = "transcript_consequences",
) -> hl.Table:
    """
    Annotate variants with transcript-based expression values or expression proportion from GTEx.

    :param ht: Table of variants to annotate, it should contain at least the following
        nested fields: `vep.transcript_consequences`, `freq`.
    :param tx_ht: Table of transcript expression information.
    :param tissues_to_filter: Optional list of tissues to exclude from the output.
    :param vep_root: Name used for root VEP annotation. Default is 'vep'.
    :param vep_annotation: Name of annotation in 'vep' annotation,
        one of the processed consequences: ["transcript_consequences",
        "worst_csq_by_gene", "worst_csq_for_variant",
        "worst_csq_by_gene_canonical", "worst_csq_for_variant_canonical"].
        For example, if you want to annotate each variant with the worst
        consequence in each gene it falls on and the transcript expression,
        you would use "worst_csq_by_gene". Default is "transcript_consequences".
    :return: Input Table with transcript expression information annotated.
    """
    # Filter to tissues of interest.
    tx_ht = filter_expression_ht_by_tissues(tx_ht, tissues_to_filter=tissues_to_filter)
    tissues = list(tx_ht.row_value)

    # Calculate the mean expression proportion across all tissues.
    tx_ht = tx_ht.annotate(
        exp_prop_mean=hl.mean([tx_ht[t].expression_proportion for t in tissues])
    )

    # Explode the processed transcript consequences to be able to key by
    # transcript ID.
    ht = explode_by_vep_annotation(ht, vep_annotation=vep_annotation, vep_root=vep_root)
    ht = ht.transmute(
        **ht[vep_annotation],
        **tx_ht[ht[vep_annotation].transcript_id, ht[vep_annotation].gene_id],
    )
    ht = ht.annotate_globals(tissues=tissues)

    return ht


def tx_aggregate_variants(
    ht: hl.Table,
    additional_grouping: bool = False,
    additional_group_by: Optional[Union[Tuple[str], List[str]]] = (
        "alleles",
        "gene_symbol",
        "most_severe_consequence",
        "lof",
        "lof_flags",
    ),
) -> hl.Table:
    """
    Aggregate transcript-based expression values or expression proportion from GTEx.

    :param ht: Table of variants annotated with transcript expression information.
    :param additional_grouping: Whether to group by additional fields before sum
        aggregation. Default is False.
    :param additional_group_by: Optional list of additional fields to group by before
        sum aggregation.
    :return: Table of variants with transcript expression information aggregated.
    """
    tissues = hl.eval(ht.tissues)

    grouping = (
        ["locus", "gene_id"] + list(additional_group_by)
        if additional_grouping
        else ["locus", "gene_id"]
    )

    # Aggregate the transcript expression information by locus, gene_id and
    # annotations in additional_group_by.
    ht = ht.group_by(*grouping).aggregate(
        exp_prop_mean=hl.agg.sum(ht.exp_prop_mean),
        **{t: hl.struct(**{a: hl.agg.sum(ht[t][a]) for a in ht[t]}) for t in tissues},
    )

    ht = ht.key_by(ht.locus, ht.alleles) if additional_grouping else ht.key_by(ht.locus)

    return ht<|MERGE_RESOLUTION|>--- conflicted
+++ resolved
@@ -35,11 +35,6 @@
     The `summary_agg_func` argument allows the user to specify a Hail aggregation
     function to use to summarize the expression by tissue. By default, the median is
     used.
-<<<<<<< HEAD
-
-    The returned Table has a row annotation for each tissue containing the summarized
-    tissue expression value.
-=======
 
     The returned Table has a row annotation for each tissue containing a struct with the
     summarized tissue expression value ('transcript_expression') and the proportion of
@@ -60,7 +55,6 @@
             }
 
         Key: ['transcript_id', 'gene_id']
->>>>>>> 129ac6a7
 
     :param mt: MatrixTable of transcript (rows) expression quantifications (entry) by
         sample (columns).
@@ -68,15 +62,9 @@
         quantification. Default is 'transcript_tpm'.
     :param tissue_expr: Column expression indicating tissue type. Default is 'tissue'.
     :param summary_agg_func: Optional aggregation function to use to summarize the
-<<<<<<< HEAD
-        transcript expression quantification by tissue. Example: `hl.mean`. Default
-        is None, which will use a median aggregation.
-    :return: A Table of summarized transcript expression by tissue
-=======
         transcript expression quantification by tissue. Example: `hl.agg.mean`. Default
         is None, which will use a median aggregation.
     :return: A Table of summarized transcript expression by tissue.
->>>>>>> 129ac6a7
     """
     if summary_agg_func is None:
         summary_agg_func = lambda x: hl.median(hl.agg.collect(x))
@@ -112,8 +100,8 @@
     Calculate the proportion of expression of transcript to gene per tissue.
 
     :param ht: Table of summarized transcript expression by tissue.
-    :return: Table with expression proportion of transcript to gene per tissue
-        and mean expression proportion across tissues.
+    :return: StructExpression containing the proportion of expression of transcript to
+        gene per tissue.
     """
     tissues = list(ht.row_value)
 
@@ -176,12 +164,6 @@
     """
     Convert a Table with a row annotation for each tissue to a Table with tissues as an array.
 
-<<<<<<< HEAD
-    The output is a Table with fields in `annotations_to_extract`,
-    each containing an array of summarized expression values or proportion
-    by tissue, where the order of tissues in the array is indicated by
-    the "tissues" global annotation.
-=======
     The output is a Table with one of the two formats:
         - An annotation of 'tissue_expression' containing an array of structs by
           tissue, where each element of the array is the Table's row value for a given
@@ -203,13 +185,12 @@
                 'expression_proportion': array<float64>
 
     The order of tissues in the array is indicated by the "tissues" global annotation.
->>>>>>> 129ac6a7
 
     :param ht: Table with a row annotation for each tissue.
-    :param tissues_to_keep: Optional list of tissues to keep in the 'tissue_expression'
+    :param tissues_to_keep: Optional list of tissues to keep in the tissue expression
         array. Default is all non-key rows in the Table.
-    :param tissues_to_filter: Optional list of tissues to exclude from the tissue
-        expression array.
+    :param tissues_to_filter: Optional list of tissues to exclude from the
+        tissue expression array.
     :param annotations_to_extract: Optional list of tissue struct fields to extract
         into top level array annotations. If None, the returned Table will contain a
         single top level annotation 'tissue_expression' that contains an array of
