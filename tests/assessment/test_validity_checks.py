"""Tests for the validity_checks module."""

import logging
from io import StringIO

import hail as hl
import pytest

from gnomad.assessment.validity_checks import (
    check_global_and_row_annot_lengths,
    check_missingness_of_struct,
    check_raw_and_adj_callstats,
    check_sex_chr_metrics,
    flatten_missingness_struct,
    make_group_sum_expr_dict,
    sum_group_callstats,
    unfurl_array_annotations,
)


@pytest.fixture
def ht_for_check_missingness_of_struct() -> hl.Table:
    """Fixture to set up a Hail Table with the desired nested structure and data."""
    # Create test data with nested structs.
    data = [
        {
            "idx": 0,
            "s": hl.struct(
                a=1,
                b="value1",
                c=hl.struct(
                    d=[hl.missing(hl.tstr), hl.missing(hl.tstr)],
                    e="test1",
                    f={"v1", "v2"},
                ),
            ),
        },
        {
            "idx": 1,
            "s": hl.struct(
                a=2,
                b="value2",
                c=hl.struct(
                    d=["not missing", hl.missing(hl.tstr)],
                    e=hl.missing(hl.tstr),
                    f={"v3", hl.missing(hl.tstr)},
                ),
            ),
        },
        {
            "idx": 2,
            "s": hl.struct(
                a=3,
                b=hl.missing(hl.tstr),
                c=hl.struct(
                    d=hl.missing(hl.tarray(hl.tstr)),
                    e=hl.missing(hl.tstr),
                    f=hl.empty_set(hl.tstr),
                ),
            ),
        },
        {
            "idx": 3,
            "s": hl.struct(
                a=4,
                b="value3",
                c=hl.struct(d=["foo", "bar"], e="test2", f=hl.empty_set(hl.tstr)),
            ),
        },
        {
            "idx": 4,
            "s": hl.struct(
                a=5,
                b="value4",
                c=hl.struct(
                    d=hl.empty_array(hl.tstr), e="test3", f=hl.empty_set(hl.tstr)
                ),
            ),
        },
    ]

    # Convert data into a Hail table.
    ht = hl.Table.parallelize(
        data,
        hl.tstruct(
            idx=hl.tint32,
            s=hl.tstruct(
                a=hl.tint32,
                b=hl.tstr,
                c=hl.tstruct(d=hl.tarray(hl.tstr), e=hl.tstr, f=hl.tset(hl.tstr)),
            ),
        ),
    )

    return ht


def test_check_missingness_of_struct(
    ht_for_check_missingness_of_struct: hl.Table,
) -> None:
    """Test check_missingness_of_struct and flatten results."""
    ht = ht_for_check_missingness_of_struct

    # Apply check_missingness_of_struct aggregate results.
    metric_missingness = check_missingness_of_struct(ht.s, "s")
    missingness_struct = ht.aggregate(hl.struct(**metric_missingness))

    # Flatten the result struct into a dictionary.
    missingness_dict = flatten_missingness_struct(missingness_struct)

    # Define expected missingness results.
    expected_result = {
        "s.a": 0.0,
        "s.b": 0.2,
        "s.c.d": 0.6,
        "s.c.e": 0.4,
        "s.c.f": 0.6,
    }

    # Compare the results with the expected values.
    for key, expected_value in expected_result.items():
        assert missingness_dict[key] == expected_value, (
            f"Mismatch for {key}: "
            f"expected {expected_value}, got {missingness_dict[key]}"
        )


@pytest.fixture()
def ht_for_check_array_struct_missingness() -> hl.Table:
    """Fixture to set up a sample Hail Table with array<struct> fields and global index dictionary ."""
    # Define rows of the Table.
    data = [
        {
            "idx": 0,
            "freq": [
                {"AC": 5, "AF": 0.1, "AN_eas": 20, "AN_sas": 3},
                {"AC": 10, "AF": 0.05, "AN_eas": 5, "AN_sas": None},
            ],
        },
        {
            "idx": 1,
            "freq": [
                {"AC": 6, "AF": 0.08, "AN_eas": None, "AN_sas": 4},
                {"AC": 8, "AF": 0.50, "AN_eas": None, "AN_sas": None},
            ],
        },
        {
            "idx": 2,
            "freq": [
                {"AC": 65, "AF": 0.18, "AN_eas": None, "AN_sas": 2},
                {"AC": 88, "AF": 0.20, "AN_eas": None, "AN_sas": None},
            ],
        },
        {"idx": 3, "freq": [{"AC": 8, "AF": 0.08, "AN_eas": 16, "AN_sas": 2}, None]},
    ]

    # Create Table.
    ht = hl.Table.parallelize(
        data,
        hl.tstruct(
            idx=hl.tint32,
            freq=hl.tarray(
                hl.tstruct(
                    AC=hl.tint32, AF=hl.tfloat64, AN_eas=hl.tint32, AN_sas=hl.tint32
                )
            ),
        ),
    )

    # Define global annotation for freq_index_dict.
    freq_index_dict = {"adj": 0, "raw": 1}
    ht = ht.annotate_globals(freq_index_dict=freq_index_dict)

    # Unfurl indexed array annotations.
    annotations = unfurl_array_annotations(ht, {"freq": "freq_index_dict"})
    ht = ht.annotate(**annotations)

    return ht


def test_unfurl_array_annotations(
    ht_for_check_array_struct_missingness: hl.Table,
) -> None:
    """Test the unfurl_array_annotations function for all rows."""
    ht = ht_for_check_array_struct_missingness
    indexed_array_annotations = {"freq": "freq_index_dict"}

    # Call the unfurl_array_annotations function.
    result = unfurl_array_annotations(ht, indexed_array_annotations)

    # Define names of the expected keys after unfurling.
    expected_keys = {
        "AC_adj",
        "AF_adj",
        "AN_eas_adj",
        "AN_sas_adj",
        "AC_raw",
        "AF_raw",
        "AN_eas_raw",
        "AN_sas_raw",
    }
    assert (
        set(result.keys()) == expected_keys
    ), "Unfurled keys do not match expected keys."

    # Annotate table with unfurled fields.
    ht = ht.annotate(**result)
    rows = ht.collect()

    # Define the expected values for each unfurled annotation.
    expected_values = [
        {
            "AC_adj": 5,
            "AF_adj": 0.1,
            "AN_eas_adj": 20,
            "AN_sas_adj": 3,
            "AC_raw": 10,
            "AF_raw": 0.05,
            "AN_eas_raw": 5,
            "AN_sas_raw": None,
        },
        {
            "AC_adj": 6,
            "AF_adj": 0.08,
            "AN_eas_adj": None,
            "AN_sas_adj": 4,
            "AC_raw": 8,
            "AF_raw": 0.50,
            "AN_eas_raw": None,
            "AN_sas_raw": None,
        },
        {
            "AC_adj": 65,
            "AF_adj": 0.18,
            "AN_eas_adj": None,
            "AN_sas_adj": 2,
            "AC_raw": 88,
            "AF_raw": 0.20,
            "AN_eas_raw": None,
            "AN_sas_raw": None,
        },
        {
            "AC_adj": 8,
            "AF_adj": 0.08,
            "AN_eas_adj": 16,
            "AN_sas_adj": 2,
            "AC_raw": None,
            "AF_raw": None,
            "AN_eas_raw": None,
            "AN_sas_raw": None,
        },
    ]

    # Validate each expected value.
    for row, expected in zip(rows, expected_values):
        for key, expected_value in expected.items():
            assert row[key] == expected_value, (
                f"Mismatch in row {row['idx']} for key '{key}': "
                f"expected {expected_value}, got {row[key]}"
            )


@pytest.fixture
def ht_for_check_sex_chr_metrics() -> hl.Table:
    """Fixture to set up a Hail Table with the desired structure and data for testing check_sex_chr_metrics."""
    data = [
        {
            "locus": hl.locus("chrX", 9000, reference_genome="GRCh38"),
            "info": {
                "nhomalt": 3,
                "nhomalt_XX": 2,
                "nhomalt_amr": 5,
                "nhomalt_amr_XX": 1,
                "AC": 6,
                "AC_XX": 6,
            },
        },
        {
            "locus": hl.locus("chrX", 1000000, reference_genome="GRCh38"),
            "info": {
                "nhomalt": 5,
                "nhomalt_XX": 5,
                "nhomalt_amr": 5,
                "nhomalt_amr_XX": 5,
                "AC": 10,
                "AC_XX": 10,
            },
        },
        {
            "locus": hl.locus("chrY", 1000000, reference_genome="GRCh38"),
            "info": {
                "nhomalt": 5,
                "nhomalt_XX": hl.missing(hl.tint32),
                "nhomalt_amr": hl.missing(hl.tint32),
                "nhomalt_amr_XX": hl.missing(hl.tint32),
                "AC_XX": hl.missing(hl.tint32),
                "AC": 6,
            },
        },
        {
            "locus": hl.locus("chrY", 2000000, reference_genome="GRCh38"),
            "info": {
                "nhomalt": 5,
                "nhomalt_XX": 3,
                "nhomalt_amr": hl.missing(hl.tint32),
                "nhomalt_amr_XX": hl.missing(hl.tint32),
                "AC_XX": hl.missing(hl.tint32),
                "AC": 6,
            },
        },
    ]

    ht = hl.Table.parallelize(
        data,
        hl.tstruct(
            locus=hl.tlocus(reference_genome="GRCh38"),
            info=hl.tstruct(
                nhomalt=hl.tint32,
                nhomalt_XX=hl.tint32,
                nhomalt_amr=hl.tint32,
                nhomalt_amr_XX=hl.tint32,
                AC=hl.tint32,
                AC_XX=hl.tint32,
            ),
        ),
    )
    ht = ht.key_by("locus")
    return ht


def test_check_sex_chr_metrics_logs(ht_for_check_sex_chr_metrics) -> None:
    """Test that check_sex_chr_metrics produces the expected log messages."""
    ht = ht_for_check_sex_chr_metrics
    info_metrics = [
        "nhomalt",
        "nhomalt_XX",
        "nhomalt_amr",
        "nhomalt_amr_XX",
        "AC",
        "AC_XX",
    ]
    contigs = ["chrX", "chrY"]
    verbose = False

    # Redirect logs to a buffer.
    log_stream = StringIO()
    logger = logging.getLogger("gnomad.assessment.validity_checks")
    handler = logging.StreamHandler(log_stream)
    logger.addHandler(handler)
    logger.setLevel(logging.INFO)

    # Run the check_sex_chr_metrics function.
    check_sex_chr_metrics(
        ht,
        info_metrics=info_metrics,
        contigs=contigs,
        verbose=verbose,
        delimiter="_",
    )

    # Capture and parse the log output.
    handler.flush()
    log_output = log_stream.getvalue()
    logger.removeHandler(handler)

    # Perform assertions on the log output.
    assert (
        "FAILED nhomalt_XX = None check for Y variants. Values found: [3]" in log_output
    )
    assert "PASSED nhomalt_amr_XX = None check for Y variants" in log_output
    assert "PASSED AC_XX = None check for Y variants" in log_output
    assert "Found 1 sites that fail nhomalt_XX == nhomalt check:" in log_output


@pytest.fixture
def ht_for_group_sums() -> hl.Table:
    """Fixture to set up a Hail Table with the desired structure and data for make_group_sum_expr_dict."""
    data = [
        {
            "idx": 0,
            "info": {
                "AC_afr_adj": 5,
                "AC_amr_adj": 10,
                "AC_adj": 15,
                "AN_afr_XX_adj": 20,
                "AN_afr_XY_adj": 30,
                "AN_adj": 50,
            },
        },
        {
            "idx": 1,
            "info": {
                "AC_afr_adj": 3,
                "AC_amr_adj": 7,
                "AC_adj": 10,
                "AN_afr_XX_adj": 15,
                "AN_afr_XY_adj": 25,
                "AN_adj": 40,
            },
        },
        {
            "idx": 2,
            "info": {
                "AC_afr_adj": 2,
                "AC_amr_adj": 3,
                "AC_adj": 5,
                "AN_afr_XX_adj": 10,
                "AN_afr_XY_adj": 20,
                "AN_adj": 35,
            },
        },
    ]

    ht = hl.Table.parallelize(
        data,
        hl.tstruct(
            idx=hl.tint32,
            info=hl.tstruct(
                AC_afr_adj=hl.tint32,
                AC_amr_adj=hl.tint32,
                AC_adj=hl.tint32,
                AN_afr_XX_adj=hl.tint32,
                AN_afr_XY_adj=hl.tint32,
                AN_adj=hl.tint32,
            ),
        ),
    )

    return ht


def test_make_group_sum_expr_dict_logs(ht_for_group_sums, caplog) -> None:
    """Test that make_group_sum_expr_dict produces the expected log messages."""
    ht = ht_for_group_sums

    subset = ""
    label_groups = {"pop": ["afr", "amr"], "group": ["adj"]}
    sort_order = ["pop", "sex"]
    delimiter = "_"
    metric_first_field = True
    metrics = ["AC", "AN"]

    with caplog.at_level(logging.INFO, logger="gnomad.assessment.validity_checks"):
        make_group_sum_expr_dict(
            ht, subset, label_groups, sort_order, delimiter, metric_first_field, metrics
        )
    log_messages = [record.getMessage().lower().strip() for record in caplog.records]

    # Perform assertions on log output (does not include all expected log messages).
    expected_logs = [
        "including field ac_afr_adj",
        "including field ac_amr_adj",
        "an_afr_adj is not in table's info field, it will not be included in make_group_sum_expr_dict",
        "an_amr_adj is not in table's info field, it will not be included in make_group_sum_expr_dict",
        "generated annot_dict keys: ['sum_ac_adj_pop', 'sum_an_adj_pop']",
        "no valid fields found for sum_an_adj_pop",
    ]

    for log_phrase in expected_logs:
        assert any(
            log_phrase in log for log in log_messages
        ), f"Expected phrase missing: {log_phrase}"


def test_sum_group_callstats(ht_for_group_sums, caplog) -> None:
    """Test that sum_group_callstats produces the expected log messages."""
    ht = ht_for_group_sums

    sexes = ["XX", "XY"]
    subsets = [""]
    pops = ["afr", "amr"]
    groups = ["adj"]
    metrics = ["AC", "AN"]

    with caplog.at_level(logging.INFO, logger="gnomad.assessment.validity_checks"):
        sum_group_callstats(
            ht,
            sexes=sexes,
            subsets=subsets,
            pops=pops,
            groups=groups,
            metrics=metrics,
            verbose=True,
            delimiter="_",
            gen_anc_label_name="gen_anc",
        )

    # Convert expected log messages to lowercase and strip whitespace
    log_messages = [record.getMessage().lower().strip() for record in caplog.records]

    expected_logs = [
        "passed ac_adj = sum_ac_adj_gen_anc check",
        "found 3 sites that fail an_adj = sum_an_adj_gen_anc check",
        "found 3 sites that fail ac_adj = sum_ac_adj_sex check",
        "found 3 sites that fail an_adj = sum_an_adj_sex check",
        "found 3 sites that fail ac_adj = sum_ac_adj_gen_anc_sex check",
        "found 1 sites that fail an_adj = sum_an_adj_gen_anc_sex check",
    ]

    for log_phrase in expected_logs:
        assert any(
            log_phrase in log for log in log_messages
        ), f"Expected phrase missing: {log_phrase}"


@pytest.fixture
def ht_for_check_global_and_row_annot_lengths() -> hl.Table:
    """Fixture to set up a Hail Table with the desired structure and data for check_global_and_row_annot_lengths."""
    ht = hl.Table.parallelize(
        [
            {"freq": [0.1, 0.2, 0.3], "faf": [0.01, 0.02]},
            {"freq": [0.8, 0.4, 0.5], "faf": [0.03, 0.04, 0.05]},
        ],
        hl.tstruct(freq=hl.tarray(hl.tfloat64), faf=hl.tarray(hl.tfloat64)),
    )

    return ht.annotate_globals(
        freq_meta=["A", "B", "C"],
        freq_index_dict={"A": 0, "B": 1, "C": 2},
        freq_meta_sample_count=[100, 200, 300],
        faf_meta=["D", "E"],
        faf_index_dict={"D": 0, "E": 1},
    )


def test_check_global_and_row_annot_lengths(
    ht_for_check_global_and_row_annot_lengths, caplog
) -> None:
    """Test that check_global_and_row_annot_lengths produces the expected log messages."""
    ht = ht_for_check_global_and_row_annot_lengths

    # Define the row_to_globals_check dictionary.
    row_to_globals_check = {
        "freq": ["freq_meta", "freq_index_dict", "freq_meta_sample_count"],
        "faf": ["faf_meta", "faf_index_dict"],
    }

    check_global_and_row_annot_lengths(ht, row_to_globals_check, check_all_rows=True)

    # Verify log messages.
    expected_logs = [
        "Passed global and row lengths comparison: Length of freq_meta in globals (3) does match length of freq in 2 out of 2 rows (row length counter: {3: 2})",
        "Passed global and row lengths comparison: Length of freq_index_dict in globals (3) does match length of freq in 2 out of 2 rows (row length counter: {3: 2})",
        "Passed global and row lengths comparison: Length of freq_meta_sample_count in globals (3) does match length of freq in 2 out of 2 rows (row length counter: {3: 2})",
        "Failed global and row lengths comparison: Length of faf_meta in globals (2) does NOT match length of faf in 1 out of 2 rows (row length counter: {2: 1, 3: 1})",
        "Failed global and row lengths comparison: Length of faf_index_dict in globals (2) does NOT match length of faf in 1 out of 2 rows (row length counter: {2: 1, 3: 1})",
    ]

<<<<<<< HEAD
    for log in expected_logs:
        assert any(log in record.message for record in caplog.records)
=======
    for msg in expected_logs:
        assert msg in log_messages, f"Expected log message is missing: {msg}"


@pytest.fixture
def ht_for_check_raw_and_adj_callstats() -> hl.Table:
    """Fixture to create a Hail Table with the expected structure and test values for check_raw_and_adj_callstats, using underscore as the delimiter."""
    data = [
        {
            "idx": 0,
            "info": {
                "AC_raw": 5,
                "AC_adj": 3,
                "AF_raw": 0.02,
                "AF_adj": 0.01,
                "AN_raw": 2500,
                "AN_adj": 2400,
                "nhomalt_raw": 1,  # Defined since AN_raw is defined
                "nhomalt_adj": 0,
            },
            "filters": hl.empty_set(hl.tstr),
        },
        {
            "idx": 1,
            "info": {
                "AC_raw": 0,
                "AC_adj": 0,
                "AF_raw": 0.0,
                "AF_adj": 0.0,
                "AN_raw": 0,
                "AN_adj": 0,
                "nhomalt_raw": None,
                "nhomalt_adj": None,
            },
            "filters": hl.empty_set(hl.tstr),
        },
        {
            "idx": 2,
            "info": {
                "AC_raw": -1,
                "AC_adj": -1,
                "AF_raw": -0.01,
                "AF_adj": -0.01,
                "AN_raw": 1000,
                "AN_adj": 1100,
                "nhomalt_raw": -3,
                "nhomalt_adj": 2,
            },
            "filters": {"LowQual"},
        },
        {
            "idx": 3,
            "info": {
                "AC_raw": 10,
                "AF_raw": 0.05,
                "AN_raw": 3000,
                "AN_adj": 2000,
                "AC_adj": 8,
                "AF_adj": 0.02,
                "nhomalt_raw": 3,
                "nhomalt_adj": 1,
            },
            "filters": hl.empty_set(hl.tstr),
        },
        {
            "idx": 4,
            "info": {
                "AC_raw": None,
                "AF_raw": 0.05,
                "AN_raw": None,
                "AN_adj": 1000,
                "AC_adj": 8,
                "AF_adj": 0.03,
                "nhomalt_raw": None,
                "nhomalt_adj": 1,
            },
            "filters": hl.empty_set(hl.tstr),
        },
    ]

    ht = hl.Table.parallelize(
        data,
        hl.tstruct(
            idx=hl.tint32,
            info=hl.tstruct(
                AC_raw=hl.tint32,
                AC_adj=hl.tint32,
                AF_raw=hl.tfloat64,
                AF_adj=hl.tfloat64,
                AN_raw=hl.tint32,
                AN_adj=hl.tint32,
                nhomalt_raw=hl.tint32,
                nhomalt_adj=hl.tint32,
            ),
            filters=hl.tset(hl.tstr),
        ),
    )

    return ht


def test_check_raw_and_adj_callstats(
    ht_for_check_raw_and_adj_callstats, caplog
) -> None:
    """Test check_raw_and_adj_callstats function and it's expected log output."""
    ht = ht_for_check_raw_and_adj_callstats
    with caplog.at_level(logging.INFO, logger="gnomad.assessment.validity_checks"):
        check_raw_and_adj_callstats(
            ht, subsets=[""], verbose=True, delimiter="_", metric_first_field=True
        )

    log_messages = [record.getMessage() for record in caplog.records]

    expected_logs = [
        # Expected PASSES.
        "PASSED AC_raw defined when AN defined and missing when AN missing check",
        "PASSED AC_adj defined when AN defined and missing when AN missing check",
        "PASSED AF_adj defined when AN defined (and > 0) and missing when AN missing check",
        "PASSED AC_raw >= AC_adj check",
        "PASSED nhomalt_raw <= AC_raw / 2 check",
        # Expected FAILURES.
        "Found 1 sites that fail nhomalt_raw defined when AN defined and missing when AN missing check:",
        "Found 1 sites that fail AF_raw defined when AN defined (and > 0) and missing when AN missing check:",
        "Found 1 sites that fail AF_raw missing when AN 0 check:",
        "Found 1 sites that fail nhomalt_adj defined when AN defined and missing when AN missing check:",
        "Found 1 sites that fail AF_adj missing when AN 0 check:",
        "Found 2 sites that fail AC_raw > 0 check:",
        "Found 1 sites that fail AC_adj >= 0 check:",
        "Found 2 sites that fail AF_raw > 0 check:",
        "Found 1 sites that fail AF_adj >= 0 check:",
        "Found 1 sites that fail AN_raw >= AN_adj check:",
        "Found 1 sites that fail nhomalt_raw >= nhomalt_adj check:",
        "Found 1 sites that fail nhomalt_adj <= AC_adj / 2 check:",
    ]

    for msg in expected_logs:
        assert msg in log_messages, f"Expected log message is missing: {msg}"
>>>>>>> 0b96ccf9
<|MERGE_RESOLUTION|>--- conflicted
+++ resolved
@@ -546,10 +546,6 @@
         "Failed global and row lengths comparison: Length of faf_index_dict in globals (2) does NOT match length of faf in 1 out of 2 rows (row length counter: {2: 1, 3: 1})",
     ]
 
-<<<<<<< HEAD
-    for log in expected_logs:
-        assert any(log in record.message for record in caplog.records)
-=======
     for msg in expected_logs:
         assert msg in log_messages, f"Expected log message is missing: {msg}"
 
@@ -686,5 +682,4 @@
     ]
 
     for msg in expected_logs:
-        assert msg in log_messages, f"Expected log message is missing: {msg}"
->>>>>>> 0b96ccf9
+        assert msg in log_messages, f"Expected log message is missing: {msg}"